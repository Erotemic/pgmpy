#!/usr/bin/env python3

from collections import defaultdict
from itertools import chain

from pgmpy.models import BayesianModel
from pgmpy.models import MarkovModel
from pgmpy.models import FactorGraph
from pgmpy.models import JunctionTree
from pgmpy.models import DynamicBayesianNetwork
<<<<<<< HEAD
from pgmpy.exceptions import ModelError
#from pgmpy.extern import six
=======
from pgmpy.utils import StateNameInit
>>>>>>> 58ef0b51


class Inference(object):
    """
    Base class for all inference algorithms.

    Converts BayesianModel and MarkovModel to a uniform representation so that inference
    algorithms can be applied. Also it checks if all the associated CPDs / Factors are
    consistent with the model.

    Initialize inference for a model.

    Parameters
    ----------
    model: pgmpy.models.BayesianModel or pgmpy.models.MarkovModel or pgmpy.models.NoisyOrModel
        model for which to initialize the inference object.

    Examples
    --------
    >>> from pgmpy.inference import Inference
    >>> from pgmpy.models import BayesianModel
    >>> from pgmpy.factors import TabularCPD
    >>> student = BayesianModel([('diff', 'grade'), ('intel', 'grade')])
    >>> diff_cpd = TabularCPD('diff', 2, [[0.2, 0.8]])
    >>> intel_cpd = TabularCPD('intel', 2, [[0.3, 0.7]])
    >>> grade_cpd = TabularCPD('grade', 3, [[0.1, 0.1, 0.1, 0.1],
    ...                                     [0.1, 0.1, 0.1, 0.1],
    ...                                     [0.8, 0.8, 0.8, 0.8]],
    ...                        evidence=['diff', 'intel'], evidence_card=[2, 2])
    >>> student.add_cpds(diff_cpd, intel_cpd, grade_cpd)
    >>> model = Inference(student)

    >>> from pgmpy.models import MarkovModel
    >>> from pgmpy.factors import Factor
    >>> import numpy as np
    >>> student = MarkovModel([('Alice', 'Bob'), ('Bob', 'Charles'),
    ...                        ('Charles', 'Debbie'), ('Debbie', 'Alice')])
    >>> factor_a_b = Factor(['Alice', 'Bob'], cardinality=[2, 2], value=np.random.rand(4))
    >>> factor_b_c = Factor(['Bob', 'Charles'], cardinality=[2, 2], value=np.random.rand(4))
    >>> factor_c_d = Factor(['Charles', 'Debbie'], cardinality=[2, 2], value=np.random.rand(4))
    >>> factor_d_a = Factor(['Debbie', 'Alice'], cardinality=[2, 2], value=np.random.rand(4))
    >>> student.add_factors(factor_a_b, factor_b_c, factor_c_d, factor_d_a)
    >>> model = Inference(student)
    """

    @StateNameInit()
    def __init__(self, model):
        self.model = model
        model.check_model()

        if isinstance(model, JunctionTree):
            self.variables = set(chain(*model.nodes()))
        else:
            self.variables = model.nodes()

        self.cardinality = {}
        self.factors = defaultdict(list)

        if isinstance(model, BayesianModel):
            for node in model.nodes():
                cpd = model.get_cpds(node)
                cpd_as_factor = cpd.to_factor()
                self.cardinality[node] = cpd.variable_card

                for var in cpd.variables:
                    self.factors[var].append(cpd_as_factor)

        elif isinstance(model, (MarkovModel, FactorGraph, JunctionTree)):
            self.cardinality = model.get_cardinality()

            for factor in model.get_factors():
                for var in factor.variables:
                    self.factors[var].append(factor)

        elif isinstance(model, DynamicBayesianNetwork):
            self.start_bayesian_model = BayesianModel(model.get_intra_edges(0))
            self.start_bayesian_model.add_cpds(*model.get_cpds(time_slice=0))
            cpd_inter = [model.get_cpds(node) for node in model.get_interface_nodes(1)]
            self.interface_nodes = model.get_interface_nodes(0)
            self.one_and_half_model = BayesianModel(model.get_inter_edges() + model.get_intra_edges(1))
            self.one_and_half_model.add_cpds(*(model.get_cpds(time_slice=1) + cpd_inter))

        # Register statenames of factors
        #if any(factors[0].statename_dict is None for factors in self.factors.values()):
        #    self.statename_dict = None
        #else:
        #    self.statename_dict = {
        #        varname: factors[0].statename_dict[varname]
        #        for varname, factors in self.factors.items()
        #    }<|MERGE_RESOLUTION|>--- conflicted
+++ resolved
@@ -8,12 +8,8 @@
 from pgmpy.models import FactorGraph
 from pgmpy.models import JunctionTree
 from pgmpy.models import DynamicBayesianNetwork
-<<<<<<< HEAD
-from pgmpy.exceptions import ModelError
 #from pgmpy.extern import six
-=======
 from pgmpy.utils import StateNameInit
->>>>>>> 58ef0b51
 
 
 class Inference(object):
