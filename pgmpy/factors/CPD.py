#!/usr/bin/env python3
"""Contains the different formats of CPDs used in PGM"""
from __future__ import division

from itertools import product
from warnings import warn

import numpy as np

<<<<<<< HEAD
import networkx as nx
from pgmpy import exceptions
=======
>>>>>>> 58ef0b51
from pgmpy.factors import Factor
from pgmpy.extern import tabulate
from pgmpy.extern import six
from pgmpy.extern.six.moves import range, zip
from pgmpy.utils import StateNameInit
from pgmpy.utils import StateNameDecorator


#PY_TABLEFMT = 'fancy_grid' if six.PY3 else 'psql'
PY_TABLEFMT = 'psql'


class TabularCPD(Factor):
    """
    Defines the conditional probability distribution table (cpd table)

    Example
    -------
    For a distribution of P(grade|diff, intel)

    +-------+--------------------+------------------+
    |diff   |      easy          |    hard          |
    +-------+-----+------+-------+------+----+------+
    |intel  |dumb |  avg | smart | dumb |avg |smart |
    +-------+-----+------+-------+------+----+------+
    |gradeA |0.1  |  0.1 |  0.1  | 0.1  |0.1 | 0.1  |
    +-------+-----+------+-------+------+----+------+
    |gradeB |0.1  |  0.1 |  0.1  | 0.1  |0.1 | 0.1  |
    +-------+-----+------+-------+------+----+------+
    |gradeC |0.8  |  0.8 |  0.8  | 0.8  |0.8 | 0.8  |
    +-------+-----+------+-------+------+----+------+

    values should be
    [[0.1,0.1,0.1,0.1,0.1,0.1],
    [0.1,0.1,0.1,0.1,0.1,0.1],
    [0.8,0.8,0.8,0.8,0.8,0.8]]

    >>> cpd = TabularCPD('grade',3,[[0.1,0.1,0.1,0.1,0.1,0.1],
                                    [0.1,0.1,0.1,0.1,0.1,0.1],
                                    [0.8,0.8,0.8,0.8,0.8,0.8]],
                                    evidence=['diff', 'intel'], evidence_card=[2,3])
    >>> print(cpd)
    +---------+---------+---------+---------+---------+---------+---------+
    | diff    | diff_0  | diff_0  | diff_0  | diff_1  | diff_1  | diff_1  |
    +---------+---------+---------+---------+---------+---------+---------+
    | intel   | intel_0 | intel_1 | intel_2 | intel_0 | intel_1 | intel_2 |
    +---------+---------+---------+---------+---------+---------+---------+
    | grade_0 | 0.1     | 0.1     | 0.1     | 0.1     | 0.1     | 0.1     |
    +---------+---------+---------+---------+---------+---------+---------+
    | grade_1 | 0.1     | 0.1     | 0.1     | 0.1     | 0.1     | 0.1     |
    +---------+---------+---------+---------+---------+---------+---------+
    | grade_2 | 0.8     | 0.8     | 0.8     | 0.8     | 0.8     | 0.8     |
    +---------+---------+---------+---------+---------+---------+---------+
    >>> cpd.values
    array([[[ 0.1,  0.1,  0.1],
            [ 0.1,  0.1,  0.1]],

           [[ 0.1,  0.1,  0.1],
            [ 0.1,  0.1,  0.1]],

           [[ 0.8,  0.8,  0.8],
            [ 0.8,  0.8,  0.8]]])
    >>> cpd.variables
    ['grade', 'diff', 'intel']
    >>> cpd.cardinality
    array([3, 2, 3])
    >>> cpd.variable
    'grade'
    >>> cpd.variable_card
    3

    Parameters
    ----------
    variable: int, string (any hashable python object)
        The variable whose CPD is defined.

    variable_card: integer
        cardinality of variable

    values: 2d array, 2d list or 2d tuple
        values of the cpd table

    evidence: string, array-like
        evidences(if any) w.r.t. which cpd is defined

    evidence_card: integer, array-like
        cardinality of evidences (if any)

    statename_dict: dict
        mapping from variable names to a list of nice state names


    Public Methods
    --------------
    get_cpd()
    marginalize([variables_list])
    normalize()
    reduce([values_list])
    """
    @StateNameInit()
    def __init__(self, variable, variable_card, values,
                 evidence=None, evidence_card=None, statename_dict=None):

        self.variable = variable
        self.variable_card = None

        variables = [variable]

        if not isinstance(variable_card, int):
            raise TypeError("Event cardinality must be an integer")
        self.variable_card = variable_card

        cardinality = [variable_card]
        if evidence_card is not None:
            if not isinstance(evidence_card, (list, tuple)):
                if isinstance(evidence_card, np.ndarray):
                    evidence_card = evidence_card.tolist()
                elif isinstance(evidence_card, (int, float)):
                    evidence_card = [evidence_card]
                else:
                    raise TypeError("Must be a list, tuple or array of variable names ",
                                    "and variable name can be any hashable python object")
            cardinality.extend(evidence_card)

        if evidence is not None:
            if not isinstance(evidence, (list, tuple)):
                if isinstance(evidence, np.ndarray):
                    evidence = evidence.tolist()
                elif isinstance(evidence, six.string_types):
                    evidence = [evidence]
                else:
                    raise TypeError("Evidence must be list, tuple or array"
                                    " of strings.")
            variables.extend(evidence)
            if not len(evidence_card) == len(evidence):
<<<<<<< HEAD
                raise exceptions.CardinalityError("Cardinality of all "
                                                  "evidences not specified")

=======
                raise ValueError("Cardinality of all evidences not specified")
>>>>>>> 58ef0b51
        values = np.array(values)
        if values.ndim != 2:
            raise TypeError("Values must be a 2D list/array")

<<<<<<< HEAD
        super(TabularCPD, self).__init__(variables, cardinality, values.flatten('C'), statename_dict)
=======
        super(TabularCPD, self).__init__(variables, cardinality, values.flatten('C'),
                                                     state_names=self.state_names)

>>>>>>> 58ef0b51

    def __repr__(self):
        var_str = '<TabularCPD representing P({var}:{card}'.format(
            var=self.variable, card=self.variable_card)

        evidence = self.variables[1:]
        evidence_card = self.cardinality[1:]
        if evidence:
            evidence_str = ' | ' + ', '.join(['{var}:{card}'.format(var=var, card=card)
                                              for var, card in zip(evidence, evidence_card)])
        else:
            evidence_str = ''

        return var_str + evidence_str + ') at {address}>'.format(address=hex(id(self)))

    def get_cpd(self):
        """
        Returns the cpd
        >>> from pgmpy.factors import TabularCPD
        >>> cpd = TabularCPD('grade', 3, [[0.1, 0.1],
        ...                               [0.1, 0.1],
        ...                               [0.8, 0.8]],
        ...                  evidence='evi1', evidence_card=2)
        >>> cpd.get_cpd()
        array([[ 0.1,  0.1],
               [ 0.1,  0.1],
               [ 0.8,  0.8]])

        """
        if self.variable in self.variables:
            return self.values.reshape(self.cardinality[0], np.prod(self.cardinality[1:]))
        else:
            return self.values.reshape(1, np.prod(self.cardinality))

    def __str__(self):
        return self._cpdstr()

    def _str(self, phi_or_p="p", tablefmt=None):
        return super(TabularCPD, self)._str(phi_or_p, tablefmt)

<<<<<<< HEAD
    def _cpdstr(self, tablefmt=None):
        if tablefmt is None:
            tablefmt = PY_TABLEFMT
        headers_list = []
        # build column headers
        if self.evidence is not None:
            estates = self.evidence_statenames
            col_indexes = np.array(list(product(*estates)))
            for i in range(len(self.evidence_card)):
                column_header = [self.evidence[i]] + ['{d}'.format(s=self.evidence[i], d=d) for d in col_indexes.T[i]]
                #['{s}_{d}'.format(s=self.evidence[i], d=d) for d in col_indexes.T[i]]
                headers_list.append(column_header)

        # Build row headers
        vstates = self.variable_statenames
        variable_array = [['{v}={s}'.format(v=self.variable, s=s) for s in vstates]]
        #variable_array = [vstates]
=======
    def _make_table_str(self, tablefmt="fancy_grid", print_state_names=True):
        headers_list = []
        # build column headers

        evidence = self.variables[1:]
        evidence_card = self.cardinality[1:]
        if evidence:
            col_indexes = np.array(list(product(*[range(i) for i in evidence_card])))
            if self.state_names and print_state_names:
                for i in range(len(evidence_card)):
                    column_header = [evidence[i]] + ['{var}({state})'.format
                                        (var=evidence[i], state=self.state_names[evidence[i]][d])
                                         for d in col_indexes.T[i]]
            else:
                for i in range(len(evidence_card)):
                    column_header = [evidence[i]] + ['{s}_{d}'.format(s=evidence[i], d=d) for d in col_indexes.T[i]]
            headers_list.append(column_header)

        # Build row headers
        if self.state_names and print_state_names:
            variable_array = [['{var}({state})'.format
                                (var=self.variable, state=self.state_names[self.variable][i])
                                 for i in range(self.variable_card)]]
        else:
            variable_array = [['{s}_{d}'.format(s=self.variable, d=i) for i in range(self.variable_card)]]
>>>>>>> 58ef0b51
        # Stack with data
        labeled_rows = np.hstack((np.array(variable_array).T, self.get_cpd())).tolist()
        # No support for multi-headers in tabulate
        cdf_str = tabulate(headers_list + labeled_rows, tablefmt=tablefmt)
        # HACK: to get header separation
        #headers_str = tabulate(headers_list, tablefmt=tablefmt)
        #row_str = tabulate(labeled_rows, tablefmt=tablefmt)
        #cdf_str = '\n'.join([headers_str, row_str]) + 'foobar'
        return cdf_str

    @property
    def variable_statenames(self):
        return self._statenames([self.variable], [self.variable_card])[0]

    @property
    def evidence_statenames(self):
        return self._statenames(self.evidence, self.evidence_card)

    def _repr_html_(self):
        """
        Print TabularCPD in form of a table in IPython Notebook
        """
        string_list = []

        cpd_value = self.get_cpd()

        html_string_header = (
            """<table><caption>TabularCPD for <b>%s</b></caption>""" % str(self.variable))
        string_list.append(html_string_header)

        evidence = self.variables[1:]
        evidence_card = self.cardinality[1:]

        if evidence:
            evidence_card = evidence_card[::-1]
            evidence_card = np.insert(evidence_card, 0, 1)
            cum_card = np.cumprod(evidence_card)
            max_card = cum_card[-1]
            evidence = evidence[::-1]

            for i in range(len(evidence)):
                var = str(evidence[i])
                card = evidence_card[i + 1]
                num_repeat = cum_card[i]
                col_span = max_card / (num_repeat * card)

                html_substring_header = """<tr><td><b>%s</b></td>""" % var
                string_list.append(html_substring_header)

                for j in range(num_repeat):
                    for k in range(card):
                        html_substring = ("<td colspan=%d>%s_%d</td>" %
                                          (col_span, var, k))
                        string_list.append(html_substring)
                string_list.append("</tr>")

        m, n = cpd_value.shape
        for i in range(m):
            html_substring = """<tr><td><b>%s_%d</b></td>""" % (str(self.variable), i)
            string_list.append(html_substring)
            for j in range(n):
                html_substring = """<td>%4.4f</td>""" % cpd_value[i, j]
                string_list.append(html_substring)
            string_list.append("</tr>")

        string_list.append("</table>")

        return ''.join(string_list)

    def copy(self):
        """
        Returns a copy of the TabularCPD object.

        Examples
        --------
        >>> from pgmpy.factors import TabularCPD
        >>> cpd = TabularCPD('grade', 2,
        ...                  [[0.7, 0.6, 0.6, 0.2],[0.3, 0.4, 0.4, 0.8]],
        ...                  ['intel', 'diff'], [2, 2])
        >>> copy = cpd.copy()
        >>> copy.variable
        'grade'
        >>> copy.variable_card
        2
        >>> copy.evidence
        ['intel', 'diff']
        >>> copy.values
        array([[[ 0.7,  0.6],
                [ 0.6,  0.2]],

               [[ 0.3,  0.4],
                [ 0.4,  0.8]]])
        """
        evidence = self.variables[1:] if len(self.variables) > 1 else None
        evidence_card = self.cardinality[1:] if len(self.variables) > 1 else None
        return TabularCPD(self.variable, self.variable_card, self.get_cpd(),
                          evidence, evidence_card)

    def normalize(self, inplace=True):
        """
        Normalizes the cpd table.

        Parameters
        ----------
        inplace: boolean
            If inplace=True it will modify the CPD itself, else would return
            a new CPD

        Examples
        --------
        >>> from pgmpy.factors import TabularCPD
        >>> cpd_table = TabularCPD('grade', 2,
        ...                        [[0.7, 0.2, 0.6, 0.2],[0.4, 0.4, 0.4, 0.8]],
        ...                        ['intel', 'diff'], [2, 2])
        >>> cpd_table.normalize()
        >>> cpd_table.get_cpd()
        array([[ 0.63636364,  0.33333333,  0.6       ,  0.2       ],
               [ 0.36363636,  0.66666667,  0.4       ,  0.8       ]])
        """
<<<<<<< HEAD
        if inplace:
            tabular_cpd = self
        else:
            tabular_cpd = TabularCPD(self.variable, self.variable_card,
                                     self.get_cpd(), self.evidence,
                                     self.evidence_card, self.statename_dict)
=======
        tabular_cpd = self if inplace else self.copy()
>>>>>>> 58ef0b51
        cpd = tabular_cpd.get_cpd()
        tabular_cpd.values = (cpd / cpd.sum(axis=0)).reshape(tabular_cpd.cardinality)
        if not inplace:
            return tabular_cpd

    def marginalize(self, variables, inplace=True):
        """
        Modifies the cpd table with marginalized values.

        Paramters
        ---------
        variables: string, list-type
            name of variable to be marginalized
        inplace: boolean
            If inplace=True it will modify the CPD itself, else would return
            a new CPD

        Examples
        --------
        >>> from pgmpy.factors import TabularCPD
        >>> cpd_table = TabularCPD('grade', 2,
        ...                        [[0.7, 0.6, 0.6, 0.2],[0.3, 0.4, 0.4, 0.8]],
        ...                        ['intel', 'diff'], [2, 2])
        >>> cpd_table.marginalize(['diff'])
        >>> cpd_table.get_cpd()
        array([[ 0.65,  0.4 ],
                [ 0.35,  0.6 ]])
        """
<<<<<<< HEAD
        if inplace:
            tabular_cpd = self
        else:
            tabular_cpd = TabularCPD(self.variable, self.variable_card,
                                     self.get_cpd(), self.evidence,
                                     self.evidence_card, self.statename_dict)
=======
        if self.variable in variables:
            raise ValueError("Marginalization not allowed on the variable on which CPD is defined")

        tabular_cpd = self if inplace else self.copy()
>>>>>>> 58ef0b51

        super(TabularCPD, tabular_cpd).marginalize(variables)
        tabular_cpd.normalize()

        if not inplace:
            return tabular_cpd

    @StateNameDecorator(argument='values', return_val=None)
    def reduce(self, values, inplace=True):
        """
        Reduces the cpd table to the context of given variable values.

        Parameters
        ----------
        values: string, list-type
            name of the variable values
        inplace: boolean
            If inplace=True it will modify the CPD itself, else would return
            a new CPD

        Examples
        --------
        >>> from pgmpy.factors import TabularCPD
        >>> cpd_table = TabularCPD('grade', 2,
        ...                        [[0.7, 0.6, 0.6, 0.2],[0.3, 0.4, 0.4, 0.8]],
        ...                        ['intel', 'diff'], [2, 2])
        >>> cpd_table.reduce([('diff', 0)])
        >>> cpd_table.get_cpd()
        array([[ 0.7,  0.6],
               [ 0.3,  0.4]])
        """
<<<<<<< HEAD
        if inplace:
            tabular_cpd = self
        else:
            tabular_cpd = TabularCPD(self.variable, self.variable_card,
                                     self.get_cpd(), self.evidence,
                                     self.evidence_card, self.statename_dict)
=======
        if self.variable in (value[0] for value in values):
            raise ValueError("Reduce not allowed on the variable on which CPD is defined")

        tabular_cpd = self if inplace else self.copy()
>>>>>>> 58ef0b51

        super(TabularCPD, tabular_cpd).reduce(values)
        tabular_cpd.normalize()

        if not inplace:
            return tabular_cpd

    def to_factor(self):
        """
        Returns an equivalent factor with the same variables, cardinality, values as that of the cpd

        Examples
        --------
        >>> from pgmpy.factors.CPD import TabularCPD
        >>> cpd = TabularCPD('grade', 3, [[0.1, 0.1],
        ...                               [0.1, 0.1],
        ...                               [0.8, 0.8]],
        ...                  evidence='evi1', evidence_card=2)
        >>> factor = cpd.to_factor()
        >>> factor
        <Factor representing phi(grade:3, evi1:2) at 0x7f847a4f2d68>
        """
        return Factor(self.variables, self.cardinality, self.values, self.statename_dict)

    def reorder_parents(self, new_order, inplace=True):
        """
        Returns a new cpd table according to provided order

        Parameters
        ----------
        new_order: list
            list of new ordering of variables
        inplace: boolean
            If inplace == True it will modify the CPD itself
            otherwise new value will be returned without affecting old values

        Examples
        --------
        Consider a CPD P(grade| diff, intel)
        >>> cpd = TabularCPD('grade',3,[[0.1,0.1,0.1,0.1,0.1,0.1],
                                        [0.1,0.1,0.1,0.1,0.1,0.1],
                                        [0.8,0.8,0.8,0.8,0.8,0.8]],
                                    evidence=['diff', 'intel'], evidence_card=[2,3])
        >>> print(cpd)
        +---------+---------+---------+---------+---------+---------+---------+
        | diff    | diff_0  | diff_0  | diff_0  | diff_1  | diff_1  | diff_1  |
        +---------+---------+---------+---------+---------+---------+---------+
        | intel   | intel_0 | intel_1 | intel_2 | intel_0 | intel_1 | intel_2 |
        +---------+---------+---------+---------+---------+---------+---------+
        | grade_0 | 0.1     | 0.1     | 0.1     | 0.1     | 0.1     | 0.1     |
        +---------+---------+---------+---------+---------+---------+---------+
        | grade_1 | 0.1     | 0.1     | 0.1     | 0.1     | 0.1     | 0.1     |
        +---------+---------+---------+---------+---------+---------+---------+
        | grade_2 | 0.8     | 0.8     | 0.8     | 0.8     | 0.8     | 0.8     |
        +---------+---------+---------+---------+---------+---------+---------+
        >>> cpd.values
        array([[[ 0.1,  0.1,  0.1],
                [ 0.1,  0.1,  0.1]],

               [[ 0.1,  0.1,  0.1],
                [ 0.1,  0.1,  0.1]],

               [[ 0.8,  0.8,  0.8],
                [ 0.8,  0.8,  0.8]]])
        >>> cpd.variables
        ['grade', 'diff', 'intel']
        >>> cpd.cardinality
        array([3, 2, 3])
        >>> cpd.variable
        'grade'
        >>> cpd.variable_card
        3

        >>> cpd.reorder_parents(['intel', 'diff'])
        array([[ 0.1,  0.1,  0.2,  0.2,  0.1,  0.1],
               [ 0.1,  0.1,  0.1,  0.1,  0.1,  0.1],
               [ 0.8,  0.8,  0.7,  0.7,  0.8,  0.8]])
        >>> print(cpd)
        +---------+---------+---------+---------+---------+---------+---------+
        | intel   | intel_0 | intel_0 | intel_1 | intel_1 | intel_2 | intel_2 |
        +---------+---------+---------+---------+---------+---------+---------+
        | diff    | diff_0  | diff_1  | diff_0  | diff_1  | diff_0  | diff_1  |
        +---------+---------+---------+---------+---------+---------+---------+
        | grade_0 | 0.1     | 0.1     | 0.2     | 0.2     | 0.1     | 0.1     |
        +---------+---------+---------+---------+---------+---------+---------+
        | grade_1 | 0.1     | 0.1     | 0.1     | 0.1     | 0.1     | 0.1     |
        +---------+---------+---------+---------+---------+---------+---------+
        | grade_2 | 0.8     | 0.8     | 0.7     | 0.7     | 0.8     | 0.8     |
        +---------+---------+---------+---------+---------+---------+---------+

        >>> cpd.values
        array([[[ 0.1,  0.1],
                [ 0.2,  0.2],
                [ 0.1,  0.1]],

               [[ 0.1,  0.1],
                [ 0.1,  0.1],
                [ 0.1,  0.1]],

               [[ 0.8,  0.8],
                [ 0.7,  0.7],
                [ 0.8,  0.8]]])

        >>> cpd.variables
        ['grade', 'intel', 'diff']
        >>> cpd.cardinality
        array([3, 3, 2])
        >>> cpd.variable
        'grade'
        >>> cpd.variable_card
        3
        """
        if (len(self.variables) <= 1 or (set(new_order) - set(self.variables)) or
                (set(self.variables[1:]) - set(new_order))):
            raise ValueError("New order either has missing or extra arguments")
        else:
            if new_order != self.variables[1:]:
                evidence = self.variables[1:]
                evidence_card = self.cardinality[1:]
                card_map = dict(zip(evidence, evidence_card))
                old_pos_map = dict(zip(evidence, range(len(evidence))))
                trans_ord = [0]+[(old_pos_map[letter]+1) for letter in new_order]
                new_values = np.transpose(self.values, trans_ord)

                if inplace:
                    variables = [self.variables[0]] + new_order
                    cardinality = [self.variable_card] + [card_map[var] for var in new_order]
                    super(TabularCPD, self).__init__(variables, cardinality, new_values.flatten('C'))
                    return self.get_cpd()
                else:
                    return new_values.reshape(self.cardinality[0], np.prod([card_map[var] for var in new_order]))
            else:
                warn("Same ordering provided as current")
                return self.get_cpd()

    def get_evidence(self):
        return self.variables[:0:-1]

class TreeCPD(nx.DiGraph):
    """
    FIXME: not used anywhere for now and not implemented in a very good way.

    Base Class for Tree CPD.
    """
    def __init__(self, data=None):
        """
        Base Class for Tree CPD.

        Parameters
        ----------
        data: input tree
            Data to initialize the tree. If data=None (default) an empty
            tree is created. The data can be an edge list with label for
            each edge. Label should be the observed value of the variable.

        Examples
        --------
        For P(A|B, C, D), to construct a tree like:

                    B
             0 /        \1
              /          \
        P(A|b_0)          C
                   0/         \1
                   /           \
            P(A|b_1, c_0)      D
                          0/       \
                          /         \
            P(A|b_1,c_1,d_0)      P(A|b_1,c_1,d_1)

        >>> from pgmpy.factors import TreeCPD, Factor
        >>> tree = TreeCPD([('B', Factor(['A'], [2], [0.8, 0.2]), '0'),
        ...                 ('B', 'C', '1'),
        ...                 ('C', Factor(['A'], [2], [0.1, 0.9]), '0'),
        ...                 ('C', 'D', '1'),
        ...                 ('D', Factor(['A'], [2], [0.9, 0.1]), '0'),
        ...                 ('D', Factor(['A'], [2], [0.4, 0.6]), '1')])
        """
        super(TreeCPD, self).__init__()
        # TODO: Check cycles and self loops.
        if data:
            for edge in data:
                if len(edge) != 3:
                    raise ValueError("Each edge tuple must have 3 values (u, v, label).")
                self.add_edge(edge[0], edge[1], label=edge[2])

    def add_edge(self, u, v, label):
        """
        Add an edge between u and v.

        The nodes u and v will be automatically added if they are
        not already in the graph.

        Parameters
        ----------
        u,v: nodes
            Nodes can be any hashable (and not None) Python object.
        label: string
            Label should be value of the variable observed.
            (underscore separated if multiple variables)
        attr_dict: dictionary, optional (default= no attributes)
            Dictionary of edge attributes. Key/Value pairs will
            update existing data associated with the edge.
        attr: Keyword arguments, optional
            Edge data can be assigned using keyword arguments.

        Examples
        --------
        >>> from pgmpy.factors import TreeCPD, Factor
        >>> tree = TreeCPD([('B', Factor(['A'], [2], [0.8, 0.2]), 0),
        ...                 ('B', 'C', 1)])
        >>> tree.add_edge('C', Factor(['A'], [2], [0.1, 0.9]), label=0)
        """
        if u != v:
            if u in self.nodes() and v in self.nodes() and nx.has_path(self, v, u):
                # check if adding edge (u, v) forms a cycle
                raise ValueError(
                    'Loops are not allowed. Adding the edge from (%s->%s) forms a loop.' % (u, v))
            else:
                super(TreeCPD, self).add_edge(u, v, label=label)
        else:
            raise ValueError('Self loops are not allowed. Edge (%s->%s) forms a self loop.' % (u, v))

    def add_edges_from(self, ebunch):
        """
        Add all the edges in ebunch.

        Parameters
        ----------
        ebunch : container of edges
            Each edge given in the container will be added to the
            graph. The edges must be given as as 3-tuples (u,v,label).
        attr_dict : dictionary, optional (default= no attributes)
            Dictionary of edge attributes.  Key/value pairs will
            update existing data associated with each edge.
        attr : keyword arguments, optional
            Edge data (or labels or objects) can be assigned using
            keyword arguments.

        Examples
        --------
        >>> from pgmpy.factors import TreeCPD, Factor
        >>> tree = TreeCPD()
        >>> tree.add_edges_from([('B', 'C', 1), ('C', 'D', 1),
        ...                      ('D', Factor(['A'], [2], [0.6, 0.4]))])
        """
        for edge in ebunch:
            if len(edge) == 2:
                raise ValueError("Each edge tuple must have 3 values (u, v, label).")
        nx.DiGraph.add_edges_from(self, [(edge[0], edge[1], {'label': edge[2]}) for edge in ebunch])

    def to_tabular_cpd(self, parents_order=None):
        edge_attributes = nx.get_edge_attributes(self, 'label')
        edge_values = {}
        edge_dict = {}
        adjlist = {}
        node_list = []
        stack = []
        values = []
        cardinality = []

        for edge in edge_attributes:
            edge_dict.setdefault(edge[0], []).append(edge_attributes[edge])
            if isinstance(edge[1], Factor):
                variable = edge[1].scope()
                variable_card = edge[1].cardinality
                edge_values[(edge[0], edge[0] + edge_attributes.get(edge))] = edge[1].values.tolist()
            else:
                edge_values[(edge[0], edge[0] + edge_attributes.get(edge))] = edge[1]
        #adjlist
        for source in self.nodes():
            if not isinstance(source, Factor):
                adjlist[source] = [i[1] for i in edge_attributes if not isinstance(i[1], Factor) and i[0] == source]
                adjlist[source] = sorted(adjlist[source], key=lambda x: (len(nx.descendants(self, x)), x))

        root = [node for node, in_degree in self.in_degree().items() if in_degree == 0][0]
        stack.append(root)

        #dfs
        while stack:
            top_node = stack[-1]
            node_list.append(top_node)
            stack = stack[:-1]
            for end_node in adjlist[top_node]:
                stack.append(end_node)

        for node in node_list:
            cardinality.append(len(edge_dict[node]))

        for i in product(*[range(index) for index in cardinality]):
            edge_list = [a + str(b) for a, b in zip(node_list, i)]
            current_node = root
            for edge in edge_list:
                if (current_node, edge) in edge_values.keys():
                    if not isinstance(edge_values[(current_node, edge)], list):
                        current_node = edge_values[(current_node, edge)]
                    else:
                        values.append(edge_values[(current_node, edge)])
                        break

        values = np.array(values).flatten('F').reshape((len(values[0]), len(values)))
        return TabularCPD(variable[0], int(variable_card[0]), values, node_list[::-1], cardinality)

#     def to_rule_cpd(self):
#         """
#         Returns a RuleCPD object which represents the TreeCPD
#
#         Examples
#         --------
#         >>> from pgmpy.factors import TreeCPD, Factor
#         >>> tree = TreeCPD([('B', factors(['A'], [2], [0.8, 0.2]), '0'),
#         ...                 ('B', 'C', '1'),
#         ...                 ('C', factors(['A'], [2], [0.1, 0.9]), '0'),
#         ...                 ('C', 'D', '1'),
#         ...                 ('D', factors(['A'], [2], [0.9, 0.1]), '0'),
#         ...                 ('D', factors(['A'], [2], [0.4, 0.6]), '1')])
#         >>> tree.to_rule_cpd()
#
#         """
#         # TODO: This method assumes that factors class has a get_variable method. Check this after merging navin's PR.
#         root = [node for node, in_degree in self.in_degree().items() if in_degree == 0][0]
#         paths_root_to_factors = {target: path for target, path in nx.single_source_shortest_path(self, root).items() if
#                                  isinstance(target, Factor)}
#         for node in self.nodes_iter():
#             if isinstance(node, Factor):
#                 rule_cpd = RuleCPD(node.scope()[0])
#
#         for factor, path in paths_root_to_factors.items():
#             rule_key = []
#             for node_index in range(len(path) - 1):
#                 rule_key.append(path[node_index] + '_' + self.edge[path[node_index]][path[node_index + 1]]['label'])
#             for value_index in range(len(factor.values)):
#                 rule_key.append(factor.get_variables()[0] + '_' + str(value_index))
#                 rule_cpd.add_rules({tuple(sorted(rule_key)): factor.values[value_index]})
#         return rule_cpd
#
#
# class RuleCPD:
#     def __init__(self, variable, rules=None):
#         """
#         Base class for Rule CPD.
#
#         Parameters
#         ----------
#         variable: str
#             The variable for which the CPD is to be defined.
#
#         rules: dict. (optional)
#             dict of rules. Each rule should be in the form of
#             tuple_of_assignment: probability.
#             For example: ('A_0', 'J_0'): 0.8
#
#         Examples
#         --------
#         For constructing a RuleCPD on variable A with the following rules:
#             p1: <A_0, B_0; 0.8>
#             p2: <A_1, B_0; 0.2>
#             p3: <A_0, B_1, C_0; 0.4>
#             p4: <A_1, B_1, C_0; 0.6>
#             p5: <A_0, B_1, C_1; 0.9>
#             p6: <A_1, B_1, C_1; 0.1>
#
#         >>> from pgmpy.factors import RuleCPD
#         >>> rule = RuleCPD('A', {('A_0', 'B_0'): 0.8,
#         ...                      ('A_1', 'B_0'): 0.2,
#         ...                      ('A_0', 'B_1', 'C_0'): 0.4,
#         ...                      ('A_1', 'B_1', 'C_0'): 0.6,
#         ...                      ('A_0', 'B_1', 'C_1'): 0.9,
#         ...                      ('A_1', 'B_1', 'C_1'): 0.1})
#         """
#         self.variable = variable
#         if rules:
#             self.rules = {}
#             for rule, value in rules.items():
#                 self.rules[tuple(sorted(rule))] = value
#         else:
#             self.rules = {}
#         verify = self._verify()
#         if not verify[0]:
#             del self
#             raise ValueError(str(verify[1]) + " and " + str(verify[2]) + " point to the same assignment")
#
#     def _verify(self):
#         """
#         Verifies the RuleCPD for multiple values of the
#         assignment.
#         """
#         from itertools import combinations
#         for rule, another_rule in combinations(self.rules, 2):
#             rule, another_rule = (rule, another_rule) if len(rule) < len(another_rule) else (another_rule, rule)
#             if not set(rule) - set(another_rule):
#                 return False, rule, another_rule
#         return True,
#
#     def add_rules(self, rules):
#         """
#         Add one or more rules to the Rule CPD.
#
#         Parameters
#         ----------
#         rules: dict
#             dict of rules. Each rule should be in the form of
#             tuple_of_assignment: probability.
#             For example: ('A_0', 'J_0'): 0.8
#
#         Examples
#         --------
#         >>> from pgmpy.factors import RuleCPD
#         >>> rule = RuleCPD(variable='A')
#         >>> rule.add_rules({('A_0', 'B_0'): 0.8,
#         ...                 ('A_1', 'B_0'): 0.2})
#         """
#         for rule in rules:
#             self.rules[rule] = rules[rule]
#         verify = self._verify()
#         if not verify[0]:
#             for rule in rules:
#                 del(self.rules[rule])
#             raise ValueError(str(verify[1]) + " and " + str(verify[2]) + " point to the same assignment")
#
#     def scope(self):
#         """
#         Returns a set of variables which is the scope of the Rule CPD.
#
#         Examples
#         --------
#         >>> from pgmpy.factors import RuleCPD
#         >>> rule = RuleCPD('A', {('A_0', 'B_0'): 0.8,
#         >>>                      ('A_1', 'B_0'): 0.2,
#         >>>                      ('A_0', 'B_1', 'C_0'): 0.4,
#         >>>                      ('A_1', 'B_1', 'C_0'): 0.6,
#         >>>                      ('A_0', 'B_1', 'C_!'): 0.9,
#         >>>                      ('A_1', 'B_1', 'C_1'): 0.1}
#         >>> rule.scope()
#         {'A', 'B', 'C'}
#         """
#         scope = set()
#         for rule in self.rules:
#             scope.update([assignment.split('_')[0] for assignment in rule])
#         return scope
#
#     def cardinality(self, variable=None):
#         """
#         Returns a dict of variable: cardinality.
#
#         Parameters
#         ----------
#         variable: string, list
#             variable or list of variables whose cardinality will be returned.
#
#         Examples
#         --------
#         >>> from pgmpy.factors import RuleCPD
#         >>> rule = RuleCPD('A', {('A_0', 'B_0'): 0.8,
#         >>>                      ('A_1', 'B_0'): 0.2,
#         >>>                      ('A_0', 'B_1', 'C_0'): 0.4,
#         >>>                      ('A_1', 'B_1', 'C_0'): 0.6,
#         >>>                      ('A_0', 'B_1', 'C_!'): 0.9,
#         >>>                      ('A_1', 'B_1', 'C_1'): 0.1}
#         >>> rule.cardinality()
#         {'A': 2, 'B': 2, 'C': 2}
#         """
#         from itertools import chain
#         from collections import Counter
#         assignments = set(chain.from_iterable(self.rules))
#         cardinality = dict(Counter([element.split('_')[0] for element in assignments]))
#         if variable:
#             return cardinality[variable] if isinstance(variable, str) else {var: cardinality[var] for var in variable}
#         else:
#             return cardinality
#
#     def to_tabular_cpd(self, parents_order=None):
#         """
#         Returns an equivalent TabularCPD.
#
#         Parameters
#         ----------
#         parents_order: array-like. list, tuple. (optional)
#             The order of the evidence variables.
#
#         Examples
#         --------
#         >>> from pgmpy.factors import RuleCPD
#         >>> rule = RuleCPD('A', {('A_0', 'B_0'): 0.8,
#         >>>                      ('A_1', 'B_0'): 0.2,
#         >>>                      ('A_0', 'B_1', 'C_1'): 0.9,
#         >>>                      ('A_1', 'B_1', 'C_1'): 0.1,
#         >>>                      ('A_0', 'B_1', 'C_0', 'D_0'): 0.4,
#         >>>                      ('A_1', 'B_1', 'C_0', 'D_0'): 0.6,
#         >>>                      ('A_0', 'B_1', 'C_0', 'D_1'): 0.3,
#         >>>                      ('A_1', 'B_1', 'C_0', 'D_1'): 0.7})
#         >>> rule.to_tabular_cpd()
#         """
#         if not parents_order:
#             parents_order = sorted(self.scope() - {self.variable})
#         cardinality_dict = self.cardinality()
#         cardinality_product = np.product(list(cardinality_dict.values()))
#         tabular_cpd = [[0] * cardinality_product
#                        for _ in range(cardinality_dict[self.variable])]
#         for rule, value in self.rules:
#             start, end = 0, cardinality_product
#             for var in sorted(rule):
#                 if var.split('_')[0] != self.variable:
#                     start, end = (start + (end-start)/cardinality_dict[var] * int(var.split('_')[1]),
#                                   start + (end-start)/cardinality_dict[var] * (int(var.split('_')[1]) + 1))
#                 else:
#                     var_assignment = int(var.split('_')[1])
#             for index in range(start, end):
#                 tabular_cpd[var_assignment][index] = value
#
#         return TabularCPD(self.variable, cardinality_dict[self.variable], tabular_cpd,
#                           parents_order, [cardinality_dict[var] for var in parents_order])
#
#     def _merge(self):
#         """
#         Removes the variable from the rules and then merges the rules
#         having the same variables.
#         For example:
#         If we are given these rules:
#         ('A_0', 'B_0'): 0.8,
#         ('A_1', 'B_0'): 0.2,
#         ('A_0', 'B_1', 'C_1'): 0.9,
#         ('A_1', 'B_1', 'C_1'): 0.1,
#         ('A_0', 'B_1', 'C_0', 'D_0'): 0.4,
#         ('A_1', 'B_1', 'C_0', 'D_0'): 0.6,
#         ('A_0', 'B_1', 'C_0', 'D_1'): 0.3,
#         ('A_1', 'B_1', 'C_0', 'D_1'): 0.7
#
#         then after merging _merge will return this dict:
#         {('B_0',): array([ 0.8,  0.2]),
#          ('B_1', 'C_0', 'D_1'): array([ 0.3,  0.7]),
#          ('B_1', 'C_1'): array([ 0.9,  0.1]),
#          ('B_1', 'C_0', 'D_0'): array([ 0.4,  0.6])}
#         """
#         var_card = self.cardinality(self.variable)
#         dict_without_var = {}
#         for assignments in self.rules.keys():
#             dict_without_var[tuple(sorted([var for var in assignments if not var.startswith(self.variable)]))] = None
#         for key in dict_without_var:
#             value_list = []
#             for assign in range(var_card):
#                 value_list.append(self.rules[tuple(sorted(list(key) + [(self.variable + '_' + str(assign))]))])
#             dict_without_var[key] = np.array(value_list)
#         return dict_without_var
#
#     def to_tree_cpd(self):
#         """
#         Return a TreeCPD object which represents the RuleCPD.
#
#         Examples
#         --------
#         >>> from pgmpy.factors import RuleCPD
#         >>> rule = RuleCPD('A', {('A_0', 'B_0'): 0.8,
#         ...                      ('A_1', 'B_0'): 0.2,
#         ...                      ('A_0', 'B_1', 'C_1'): 0.9,
#         ...                      ('A_1', 'B_1', 'C_1'): 0.1,
#         ...                      ('A_0', 'B_1', 'C_0', 'D_0'): 0.4,
#         ...                      ('A_1', 'B_1', 'C_0', 'D_0'): 0.6,
#         ...                      ('A_0', 'B_1', 'C_0', 'D_1'): 0.3,
#         ...                      ('A_1', 'B_1', 'C_0', 'D_1'): 0.7})
#         >>> rule.to_tree_cpd()
#         <CPD.TreeCPD object at 0x7f6b6f952fd0>
#         """
#         from collections import OrderedDict
#         tree_cpd = TreeCPD()
#         merged_rules = OrderedDict(sorted(self._merge().items(), key=lambda t: len(t[0])))
#
#         for assignments, value in merged_rules.items():
#             for assignment_index in range(len(assignments) - 1):
#                 tree_cpd.add_edge(assignments[assignment_index].split('_')[0],
#                                   assignments[assignment_index+1].split('_')[0],
#                                   assignments[assignment_index].split('_')[1])
#             tree_cpd.add_edge(assignments[-1].split('_')[0],
#                               Factor([self.variable], [len(value)], value),
#                               assignments[-1].split('_')[1])
#         return tree_cpd
#
#     def __str__(self):
#         from collections import OrderedDict
#         string = ""
#         for index, key in enumerate(OrderedDict(sorted(self.rules.items(), key=lambda t: len(t[0])))):
#             key_string = ', '.join(key)
#             string += 'p' + str(index) + ': <' + key_string + '; ' + str(self.rules[key]) + '>' + '\n'
#         return string<|MERGE_RESOLUTION|>--- conflicted
+++ resolved
@@ -7,11 +7,7 @@
 
 import numpy as np
 
-<<<<<<< HEAD
 import networkx as nx
-from pgmpy import exceptions
-=======
->>>>>>> 58ef0b51
 from pgmpy.factors import Factor
 from pgmpy.extern import tabulate
 from pgmpy.extern import six
@@ -100,10 +96,6 @@
     evidence_card: integer, array-like
         cardinality of evidences (if any)
 
-    statename_dict: dict
-        mapping from variable names to a list of nice state names
-
-
     Public Methods
     --------------
     get_cpd()
@@ -113,7 +105,7 @@
     """
     @StateNameInit()
     def __init__(self, variable, variable_card, values,
-                 evidence=None, evidence_card=None, statename_dict=None):
+                 evidence=None, evidence_card=None):
 
         self.variable = variable
         self.variable_card = None
@@ -147,24 +139,13 @@
                                     " of strings.")
             variables.extend(evidence)
             if not len(evidence_card) == len(evidence):
-<<<<<<< HEAD
-                raise exceptions.CardinalityError("Cardinality of all "
-                                                  "evidences not specified")
-
-=======
                 raise ValueError("Cardinality of all evidences not specified")
->>>>>>> 58ef0b51
         values = np.array(values)
         if values.ndim != 2:
             raise TypeError("Values must be a 2D list/array")
 
-<<<<<<< HEAD
-        super(TabularCPD, self).__init__(variables, cardinality, values.flatten('C'), statename_dict)
-=======
         super(TabularCPD, self).__init__(variables, cardinality, values.flatten('C'),
                                                      state_names=self.state_names)
-
->>>>>>> 58ef0b51
 
     def __repr__(self):
         var_str = '<TabularCPD representing P({var}:{card}'.format(
@@ -205,26 +186,25 @@
     def _str(self, phi_or_p="p", tablefmt=None):
         return super(TabularCPD, self)._str(phi_or_p, tablefmt)
 
-<<<<<<< HEAD
-    def _cpdstr(self, tablefmt=None):
+    # def _cpdstr(self, tablefmt=None):
+    #     headers_list = []
+    #     # build column headers
+    #     if self.evidence is not None:
+    #         estates = self.evidence_statenames
+    #         col_indexes = np.array(list(product(*estates)))
+    #         for i in range(len(self.evidence_card)):
+    #             column_header = [self.evidence[i]] + ['{d}'.format(s=self.evidence[i], d=d) for d in col_indexes.T[i]]
+    #             #['{s}_{d}'.format(s=self.evidence[i], d=d) for d in col_indexes.T[i]]
+    #             headers_list.append(column_header)
+
+    #     # Build row headers
+    #     vstates = self.variable_statenames
+    #     variable_array = [['{v}={s}'.format(v=self.variable, s=s) for s in vstates]]
+    #     #variable_array = [vstates]
+
+    def _make_table_str(self, tablefmt=None, print_state_names=True):
         if tablefmt is None:
             tablefmt = PY_TABLEFMT
-        headers_list = []
-        # build column headers
-        if self.evidence is not None:
-            estates = self.evidence_statenames
-            col_indexes = np.array(list(product(*estates)))
-            for i in range(len(self.evidence_card)):
-                column_header = [self.evidence[i]] + ['{d}'.format(s=self.evidence[i], d=d) for d in col_indexes.T[i]]
-                #['{s}_{d}'.format(s=self.evidence[i], d=d) for d in col_indexes.T[i]]
-                headers_list.append(column_header)
-
-        # Build row headers
-        vstates = self.variable_statenames
-        variable_array = [['{v}={s}'.format(v=self.variable, s=s) for s in vstates]]
-        #variable_array = [vstates]
-=======
-    def _make_table_str(self, tablefmt="fancy_grid", print_state_names=True):
         headers_list = []
         # build column headers
 
@@ -234,9 +214,10 @@
             col_indexes = np.array(list(product(*[range(i) for i in evidence_card])))
             if self.state_names and print_state_names:
                 for i in range(len(evidence_card)):
-                    column_header = [evidence[i]] + ['{var}({state})'.format
-                                        (var=evidence[i], state=self.state_names[evidence[i]][d])
-                                         for d in col_indexes.T[i]]
+                    column_header = [evidence[i]] + [
+                        '{var}({state})'.format(var=evidence[i],
+                                                state=self.state_names[evidence[i]][d])
+                        for d in col_indexes.T[i]]
             else:
                 for i in range(len(evidence_card)):
                     column_header = [evidence[i]] + ['{s}_{d}'.format(s=evidence[i], d=d) for d in col_indexes.T[i]]
@@ -249,7 +230,6 @@
                                  for i in range(self.variable_card)]]
         else:
             variable_array = [['{s}_{d}'.format(s=self.variable, d=i) for i in range(self.variable_card)]]
->>>>>>> 58ef0b51
         # Stack with data
         labeled_rows = np.hstack((np.array(variable_array).T, self.get_cpd())).tolist()
         # No support for multi-headers in tabulate
@@ -369,16 +349,7 @@
         array([[ 0.63636364,  0.33333333,  0.6       ,  0.2       ],
                [ 0.36363636,  0.66666667,  0.4       ,  0.8       ]])
         """
-<<<<<<< HEAD
-        if inplace:
-            tabular_cpd = self
-        else:
-            tabular_cpd = TabularCPD(self.variable, self.variable_card,
-                                     self.get_cpd(), self.evidence,
-                                     self.evidence_card, self.statename_dict)
-=======
         tabular_cpd = self if inplace else self.copy()
->>>>>>> 58ef0b51
         cpd = tabular_cpd.get_cpd()
         tabular_cpd.values = (cpd / cpd.sum(axis=0)).reshape(tabular_cpd.cardinality)
         if not inplace:
@@ -407,19 +378,10 @@
         array([[ 0.65,  0.4 ],
                 [ 0.35,  0.6 ]])
         """
-<<<<<<< HEAD
-        if inplace:
-            tabular_cpd = self
-        else:
-            tabular_cpd = TabularCPD(self.variable, self.variable_card,
-                                     self.get_cpd(), self.evidence,
-                                     self.evidence_card, self.statename_dict)
-=======
         if self.variable in variables:
             raise ValueError("Marginalization not allowed on the variable on which CPD is defined")
 
         tabular_cpd = self if inplace else self.copy()
->>>>>>> 58ef0b51
 
         super(TabularCPD, tabular_cpd).marginalize(variables)
         tabular_cpd.normalize()
@@ -451,19 +413,10 @@
         array([[ 0.7,  0.6],
                [ 0.3,  0.4]])
         """
-<<<<<<< HEAD
-        if inplace:
-            tabular_cpd = self
-        else:
-            tabular_cpd = TabularCPD(self.variable, self.variable_card,
-                                     self.get_cpd(), self.evidence,
-                                     self.evidence_card, self.statename_dict)
-=======
         if self.variable in (value[0] for value in values):
             raise ValueError("Reduce not allowed on the variable on which CPD is defined")
 
         tabular_cpd = self if inplace else self.copy()
->>>>>>> 58ef0b51
 
         super(TabularCPD, tabular_cpd).reduce(values)
         tabular_cpd.normalize()
@@ -486,7 +439,7 @@
         >>> factor
         <Factor representing phi(grade:3, evi1:2) at 0x7f847a4f2d68>
         """
-        return Factor(self.variables, self.cardinality, self.values, self.statename_dict)
+        return Factor(self.variables, self.cardinality, self.values, self.state_names)
 
     def reorder_parents(self, new_order, inplace=True):
         """
@@ -585,7 +538,7 @@
                 evidence_card = self.cardinality[1:]
                 card_map = dict(zip(evidence, evidence_card))
                 old_pos_map = dict(zip(evidence, range(len(evidence))))
-                trans_ord = [0]+[(old_pos_map[letter]+1) for letter in new_order]
+                trans_ord = [0] + [(old_pos_map[letter] + 1) for letter in new_order]
                 new_values = np.transpose(self.values, trans_ord)
 
                 if inplace:
@@ -601,6 +554,7 @@
 
     def get_evidence(self):
         return self.variables[:0:-1]
+
 
 class TreeCPD(nx.DiGraph):
     """
