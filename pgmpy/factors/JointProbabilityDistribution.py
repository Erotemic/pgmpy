import itertools
from operator import mul

import numpy as np

from pgmpy.factors import Factor
from pgmpy.independencies import Independencies
from pgmpy.extern.six.moves import range, zip
from pgmpy.extern import six


class JointProbabilityDistribution(Factor):
    """
    Base class for Joint Probability Distribution

    Public Methods
    --------------
    conditional_distribution(values)
    create_bayesian_model()
    get_independencies()
    pmap()
    marginal_distribution(variables)
    minimal_imap()
    is_imap(model)
    """

    def __init__(self, variables, cardinality, values):
        """
        Initialize a Joint Probability Distribution class.

        Defined above, we have the following mapping from variable
        assignments to the index of the row vector in the value field:

        +-----+-----+-----+-------------------------+
        |  x1 |  x2 |  x3 |    P(x1, x2, x2)        |
        +-----+-----+-----+-------------------------+
        | x1_0| x2_0| x3_0|    P(x1_0, x2_0, x3_0)  |
        +-----+-----+-----+-------------------------+
        | x1_1| x2_0| x3_0|    P(x1_1, x2_0, x3_0)  |
        +-----+-----+-----+-------------------------+
        | x1_0| x2_1| x3_0|    P(x1_0, x2_1, x3_0)  |
        +-----+-----+-----+-------------------------+
        | x1_1| x2_1| x3_0|    P(x1_1, x2_1, x3_0)  |
        +-----+-----+-----+-------------------------+
        | x1_0| x2_0| x3_1|    P(x1_0, x2_0, x3_1)  |
        +-----+-----+-----+-------------------------+
        | x1_1| x2_0| x3_1|    P(x1_1, x2_0, x3_1)  |
        +-----+-----+-----+-------------------------+
        | x1_0| x2_1| x3_1|    P(x1_0, x2_1, x3_1)  |
        +-----+-----+-----+-------------------------+
        | x1_1| x2_1| x3_1|    P(x1_1, x2_1, x3_1)  |
        +-----+-----+-----+-------------------------+

        Parameters
        ----------
        variables: list
            List of scope of Joint Probability Distribution.
        cardinality: list, array_like
            List of cardinality of each variable
        value: list, array_like
            List or array of values of factor.
            A Joint Probability Distribution's values are stored in a row
            vector in the value using an ordering such that the left-most
            variables as defined in the variable field cycle through their
            values the fastest.

        Examples
        --------
        >>> import numpy as np
        >>> from pgmpy.factors import JointProbabilityDistribution
        >>> prob = JointProbabilityDistribution(['x1', 'x2', 'x3'], [2, 2, 2], np.ones(8)/8)
        >>> print(prob)
        x1    x2    x3      P(x1,x2,x3)
        ----  ----  ----  -------------
        x1_0  x2_0  x3_0         0.1250
        x1_0  x2_0  x3_1         0.1250
        x1_0  x2_1  x3_0         0.1250
        x1_0  x2_1  x3_1         0.1250
        x1_1  x2_0  x3_0         0.1250
        x1_1  x2_0  x3_1         0.1250
        x1_1  x2_1  x3_0         0.1250
        x1_1  x2_1  x3_1         0.1250
       """
        if np.isclose(np.sum(values), 1):
            super(JointProbabilityDistribution, self).__init__(variables, cardinality, values)
        else:
            raise ValueError("The probability values doesn't sum to 1.")

    def __repr__(self):
        var_card = ", ".join(['{var}:{card}'.format(var=var, card=card)
                              for var, card in zip(self.variables, self.cardinality)])
        return "<Joint Distribution representing P({var_card}) at {address}>".format(address=hex(id(self)),
                                                                                     var_card=var_card)

    def __str__(self):
        if six.PY2:
            return self._str(phi_or_p='P', tablefmt='pqsl')
        else:
            return self._str(phi_or_p='P')

    def marginal_distribution(self, variables, inplace=True):
        """
        Returns the marginal distribution over variables.

        Parameters
        ----------
        variables: string, list, tuple, set, dict
                Variable or list of variables over which marginal distribution needs
                to be calculated
        inplace: Boolean (default True)
                If False return a new instance of JointProbabilityDistribution

        Examples
        --------
        >>> import numpy as np
        >>> from pgmpy.factors import JointProbabilityDistribution
        >>> values = np.random.rand(12)
        >>> prob = JointProbabilityDistribution(['x1', 'x2', 'x3'], [2, 3, 2], values/np.sum(values))
        >>> prob.marginal_distribution(['x1', 'x2'])
        >>> print(prob)
        x1    x2      P(x1,x2)
        ----  ----  ----------
        x1_0  x2_0      0.1502
        x1_0  x2_1      0.1626
        x1_0  x2_2      0.1197
        x1_1  x2_0      0.2339
        x1_1  x2_1      0.1996
        x1_1  x2_2      0.1340
        """
        return self.marginalize(list(set(list(self.variables)) -
                                     set(variables if isinstance(
                                         variables, (list, set, dict, tuple)) else [variables])),
                                inplace=inplace)

    def check_independence(self, event1, event2, event3=None, condition_random_variable=False):
        """
        Check if the Joint Probability Distribution satisfies the given independence condition.

        Parameters
        ----------
        event1: list
            random variable whose independence is to be checked.
        event2: list
            random variable from which event1 is independent.
        values: 2D array or list like or 1D array or list like
            A 2D list of tuples of the form (variable_name, variable_state).
            A 1D list or array-like to condition over randome variables (condition_random_variable must be True)
            The values on which to condition the Joint Probability Distribution.
        condition_random_variable: Boolean (Default false)
            If true and event3 is not None than will check independence condition over random variable.

        For random variables say X, Y, Z to check if X is independent of Y given Z.
        event1 should be either X or Y.
        event2 should be either Y or X.
        event3 should Z.

        Examples
        --------
        >>> from pgmpy.factors import JointProbabilityDistribution as JPD
        >>> prob = JPD(['I','D','G'],[2,2,3],
                       [0.126,0.168,0.126,0.009,0.045,0.126,0.252,0.0224,0.0056,0.06,0.036,0.024])
        >>> prob.check_independence(['I'], ['D'])
        True
        >>> prob.check_independence(['I'], ['D'], [('G', 1)])  # Conditioning over G_1
        False
        >>> # Conditioning over random variable G
        >>> prob.check_independence(['I'], ['D'], ('G',), condition_random_variable=True)
        False
        """
        JPD = self.copy()
        if isinstance(event1, six.string_types):
            raise TypeError('Event 1 should be a list or array-like structure')

        if isinstance(event2, six.string_types):
            raise TypeError('Event 2 should be a list or array-like structure')

        if event3:
            if isinstance(event3, six.string_types):
                raise TypeError('Event 3 cannot of type string')

            elif condition_random_variable:
                if not all(isinstance(var, six.string_types) for var in event3):
                    raise TypeError('Event3 should be a 1d list of strings')
                event3 = list(event3)
                # Using the definition of conditional independence
                # If P(X,Y|Z) = P(X|Z)*P(Y|Z)
                # This can be expanded to P(X,Y,Z)*P(Z) == P(X,Z)*P(Y,Z)
                phi_z = JPD.marginal_distribution(event3, inplace=False).to_factor()
                for variable_pair in itertools.product(event1, event2):
                    phi_xyz = JPD.marginal_distribution(event3 + list(variable_pair), inplace=False).to_factor()
                    phi_xz = JPD.marginal_distribution(event3 + [variable_pair[0]], inplace=False).to_factor()
                    phi_yz = JPD.marginal_distribution(event3 + [variable_pair[1]], inplace=False).to_factor()
                    if phi_xyz * phi_z != phi_xz * phi_yz:
                        return False
                return True
            else:
                JPD.conditional_distribution(event3)

        for variable_pair in itertools.product(event1, event2):
            if (JPD.marginal_distribution(variable_pair, inplace=False) !=
                    JPD.marginal_distribution(variable_pair[0], inplace=False) *
                    JPD.marginal_distribution(variable_pair[1], inplace=False)):
                return False
        return True

    def get_independencies(self, condition=None):
        """
        Returns the independent variables in the joint probability distribution.
        Returns marginally independent variables if condition=None.
        Returns conditionally independent variables if condition!=None

        Parameter
        ---------
        condition: array_like
                Random Variable on which to condition the Joint Probability Distribution.

        Examples
        --------
        >>> import numpy as np
        >>> from pgmpy.factors import JointProbabilityDistribution
        >>> prob = JointProbabilityDistribution(['x1', 'x2', 'x3'], [2, 3, 2], np.ones(12)/12)
        >>> prob.get_independencies()
        (x1 _|_ x2)
        (x1 _|_ x3)
        (x2 _|_ x3)
        """
        JPD = self.copy()
        if condition:
            JPD.conditional_distribution(condition)
        independencies = Independencies()
        for variable_pair in itertools.combinations(list(JPD.variables), 2):
            if (JPD.marginal_distribution(variable_pair, inplace=False) ==
                    JPD.marginal_distribution(variable_pair[0], inplace=False) *
                    JPD.marginal_distribution(variable_pair[1], inplace=False)):
                independencies.add_assertions(variable_pair)
        return independencies

    def conditional_distribution(self, values, inplace=True):
        """
        Returns Conditional Probability Distribution after setting values to 1.

        Parameters
        ----------
        values: list or array_like
            A list of tuples of the form (variable_name, variable_state).
            The values on which to condition the Joint Probability Distribution.
        inplace: Boolean (default True)
            If False returns a new instance of JointProbabilityDistribution

        Examples
        --------
        >>> import numpy as np
        >>> from pgmpy.factors import JointProbabilityDistribution
        >>> prob = JointProbabilityDistribution(['x1', 'x2', 'x3'], [2, 2, 2], np.ones(8)/8)
        >>> prob.conditional_distribution([('x1', 1)])
        >>> print(prob)
        x2    x3      P(x2,x3)
        ----  ----  ----------
        x2_0  x3_0      0.2500
        x2_0  x3_1      0.2500
        x2_1  x3_0      0.2500
        x2_1  x3_1      0.2500
        """
        JPD = self if inplace else self.copy()
        JPD.reduce(values)
        JPD.normalize()
        if not inplace:
            return JPD

    def copy(self):
        """
        Returns A copy of JointProbabilityDistribution object

        Examples
        ---------
        >>> import numpy as np
        >>> from pgmpy.factors import JointProbabilityDistribution
        >>> prob = JointProbabilityDistribution(['x1', 'x2', 'x3'], [2, 3, 2], np.ones(12)/12)
        >>> prob_copy = prob.copy()
        >>> prob_copy.values == prob.values
        True
        >>> prob_copy.variables == prob.variables
        True
        >>> prob_copy.variables[1] = 'y'
        >>> prob_copy.variables == prob.variables
        False
        """
        return JointProbabilityDistribution(self.scope(), self.cardinality, self.values)

    def minimal_imap(self, order):
        """
        Returns a Bayesian Model which is minimal IMap of the Joint Probability Distribution
        considering the order of the variables.

        Parameters
        ----------
        order: array-like
            The order of the random variables.

        Examples
        --------
        >>> import numpy as np
        >>> from pgmpy.factors import JointProbabilityDistribution
        >>> prob = JointProbabilityDistribution(['x1', 'x2', 'x3'], [2, 3, 2], np.ones(12)/12)
        >>> bayesian_model = prob.minimal_imap(order=['x2', 'x1', 'x3'])
        >>> bayesian_model
        <pgmpy.models.models.models at 0x7fd7440a9320>
        >>> bayesian_model.edges()
        [('x1', 'x3'), ('x2', 'x3')]
        """
        from pgmpy.models import BayesianModel

        def get_subsets(u):
            for r in range(len(u) + 1):
                for i in itertools.combinations(u, r):
                    yield i

        G = BayesianModel()
        for variable_index in range(len(order)):
            u = order[:variable_index]
<<<<<<< HEAD
            for subset in combinations(u):
                if self.check_independence(order[variable_index], set(u) - set(subset), subset):
=======
            for subset in get_subsets(u):
                if (len(subset) < len(u) and
                        self.check_independence([order[variable_index]], set(u) - set(subset), subset, True)):
>>>>>>> 58ef0b51
                    G.add_edges_from([(variable, order[variable_index]) for variable in subset])
        return G

    def is_imap(self, model):
        """
        Checks whether the given BayesianModel is Imap of JointProbabilityDistribution

        Parameters
        -----------
        model : An instance of BayesianModel Class, for which you want to
            check the Imap

        Returns
        --------
        boolean : True if given bayesian model is Imap for Joint Probability Distribution
                False otherwise
        Examples
        --------
        >>> from pgmpy.models import BayesianModel
        >>> from pgmpy.factors import TabularCPD
        >>> from pgmpy.factors import JointProbabilityDistribution
        >>> bm = BayesianModel([('diff', 'grade'), ('intel', 'grade')])
        >>> diff_cpd = TabularCPD('diff', 2, [[0.2], [0.8]])
        >>> intel_cpd = TabularCPD('intel', 3, [[0.5], [0.3], [0.2]])
        >>> grade_cpd = TabularCPD('grade', 3,
        ...                        [[0.1,0.1,0.1,0.1,0.1,0.1],
        ...                         [0.1,0.1,0.1,0.1,0.1,0.1],
        ...                         [0.8,0.8,0.8,0.8,0.8,0.8]],
        ...                        evidence=['diff', 'intel'],
        ...                        evidence_card=[2, 3])
        >>> bm.add_cpds(diff_cpd, intel_cpd, grade_cpd)
        >>> val = [0.01, 0.01, 0.08, 0.006, 0.006, 0.048, 0.004, 0.004, 0.032,
                   0.04, 0.04, 0.32, 0.024, 0.024, 0.192, 0.016, 0.016, 0.128]
        >>> JPD = JointProbabilityDistribution(['diff', 'intel', 'grade'], [2, 3, 3], val)
        >>> JPD.is_imap(bm)
        True
        """
        from pgmpy.models import BayesianModel
        if not isinstance(model, BayesianModel):
            raise TypeError("model must be an instance of BayesianModel")
        factors = [cpd.to_factor() for cpd in model.get_cpds()]
        factor_prod = six.moves.reduce(mul, factors)
        JPD_fact = Factor(self.variables, self.cardinality, self.values)
        if JPD_fact == factor_prod:
            return True
        else:
            return False

    def to_factor(self):
        """
        Returns JointProbabilityDistribution as a Factor object

        Examples
        --------
        >>> import numpy as np
        >>> from pgmpy.factors import JointProbabilityDistribution
        >>> prob = JointProbabilityDistribution(['x1', 'x2', 'x3'], [2, 3, 2], np.ones(12)/12)
        >>> phi = prob.to_factor()
        >>> type(phi)
        pgmpy.factors.Factor.Factor
        """
        return Factor(self.variables, self.cardinality, self.values)

    def pmap(self):
        pass<|MERGE_RESOLUTION|>--- conflicted
+++ resolved
@@ -318,14 +318,11 @@
         G = BayesianModel()
         for variable_index in range(len(order)):
             u = order[:variable_index]
-<<<<<<< HEAD
-            for subset in combinations(u):
-                if self.check_independence(order[variable_index], set(u) - set(subset), subset):
-=======
+            # for subset in combinations(u):
+            #     if self.check_independence(order[variable_index], set(u) - set(subset), subset):
             for subset in get_subsets(u):
                 if (len(subset) < len(u) and
                         self.check_independence([order[variable_index]], set(u) - set(subset), subset, True)):
->>>>>>> 58ef0b51
                     G.add_edges_from([(variable, order[variable_index]) for variable in subset])
         return G
 
