from __future__ import division

from itertools import product

from collections import namedtuple

import numpy as np

from pgmpy.extern import tabulate
from pgmpy.extern import six
from pgmpy.extern.six.moves import map, range, reduce, zip
from pgmpy.utils import StateNameInit, StateNameDecorator


State = namedtuple('State', ['var', 'state'])

#PY_TABLEFMT = 'fancy_grid' if six.PY3 else 'psql'
PY_TABLEFMT = 'psql'


class Factor(object):
    """
    Base class for Factor.

    Public Methods
    --------------
    assignment(index)
    get_cardinality(variable)
    marginalize([variable_list])
    normalize()
    product(*Factor)
    reduce([variable_values_list])
    """

<<<<<<< HEAD
    def __init__(self, variables, cardinality, values, statename_dict=None):
=======
    @StateNameInit()
    def __init__(self, variables, cardinality, values):
>>>>>>> 58ef0b51
        """
        Initialize a factor class.

        Defined above, we have the following mapping from variable
        assignments to the index of the row vector in the value field:

        +-----+-----+-----+-------------------+
        |  x1 |  x2 |  x3 |    phi(x1, x2, x3)|
        +-----+-----+-----+-------------------+
        | x1_0| x2_0| x3_0|     phi.value(0)  |
        +-----+-----+-----+-------------------+
        | x1_0| x2_0| x3_1|     phi.value(1)  |
        +-----+-----+-----+-------------------+
        | x1_0| x2_1| x3_0|     phi.value(2)  |
        +-----+-----+-----+-------------------+
        | x1_0| x2_1| x3_1|     phi.value(3)  |
        +-----+-----+-----+-------------------+
        | x1_1| x2_0| x3_0|     phi.value(4)  |
        +-----+-----+-----+-------------------+
        | x1_1| x2_0| x3_1|     phi.value(5)  |
        +-----+-----+-----+-------------------+
        | x1_1| x2_1| x3_0|     phi.value(6)  |
        +-----+-----+-----+-------------------+
        | x1_1| x2_1| x3_1|     phi.value(7)  |
        +-----+-----+-----+-------------------+

        Parameters
        ----------
        variables: list, array-like
            List of variables in the scope of the factor.

        cardinality: list, array_like
            List of cardinalities of each variable. `cardinality` array must have a value
            corresponding to each variable in `variables`.

        values: list, array_like
            List of values of factor.
            A Factor's values are stored in a row vector in the value
            using an ordering such that the left-most variables as defined in
            `variables` cycle through their values the fastest.

        statename_dict: dict
            dictionary that maps from variable names to the list of potential state names

        Examples
        --------
        >>> import numpy as np
        >>> from pgmpy.factors import Factor
        >>> phi = Factor(['x1', 'x2', 'x3'], [2, 2, 2], np.ones(8))
        <Factor representing phi(x1:2, x2:2, x3:2) at 0x7f8188fcaa90>
<<<<<<< HEAD
        >>> from pgmpy.factors import Factor
        >>> statename_dict = {
        >>>     'x2': ['b1', 'b2', 'b3'],
        >>>     'x3': ['c1', 'c2'],
        >>>     'x4': ['d1', 'd2'],
        >>> }
        >>> statename_dict = statename_dict.copy()
        >>> #phi2 = Factor(['x3', 'x4', 'x1'], , range(8))
        >>> variables = ['x3', 'x4', 'x1']
        >>> cardinality = [2, 2, 2]
        >>> #cardinality = None
        >>> values = range(8)
        >>> phi2 = Factor(variables, cardinality, values, statename_dict)
        """
        self.cardinality = None
        self.statename_dict = None
        self.values = None
        self.variables = None
=======
        >>> print(phi)
        +------+------+------+-----------------+
        | x1   | x2   | x3   |   phi(x1,x2,x3) |
        |------+------+------+-----------------|
        | x1_0 | x2_0 | x3_0 |          1.0000 |
        | x1_0 | x2_0 | x3_1 |          1.0000 |
        | x1_0 | x2_1 | x3_0 |          1.0000 |
        | x1_0 | x2_1 | x3_1 |          1.0000 |
        | x1_1 | x2_0 | x3_0 |          1.0000 |
        | x1_1 | x2_0 | x3_1 |          1.0000 |
        | x1_1 | x2_1 | x3_0 |          1.0000 |
        | x1_1 | x2_1 | x3_1 |          1.0000 |
        +------+------+------+-----------------+
        """
        if isinstance(variables, six.string_types):
            raise TypeError("Variables: Expected type list or array like, got string")
>>>>>>> 58ef0b51

        values = np.array(np.ascontiguousarray(values))

        if values.dtype != int and values.dtype != float:
            raise TypeError("Values: Expected type int or type float, got ", values.dtype)

        self.variables = list(variables)
        self.statename_dict = statename_dict
        self.cardinality = cardinality

        if self.statename_dict is not None:
            try:
                _implicitcard = list(map(len, self._statenames()))
            except KeyError as ex:
                raise ValueError(
                     'Variable %s does not have cardinality or a value in statename_dict' % (ex,))
            if self.cardinality is None:
                self.cardinality = _implicitcard

            #if self.cardinality is not None:
            #    if not np.all(_implicitcard == self.cardinality):
            #        raise ValueError('cardinality does not agree with state names')

        if self.cardinality is None:
            assert self.cardinality is not None, 'cannot infer cardinality'

        self.cardinality = np.array(self.cardinality, dtype=int)
        self.values = values.reshape(self.cardinality)

        if len(self.cardinality) != len(self.variables):
            raise ValueError("Number of elements in cardinality must be equal to number of variables")

        if self.values.size != np.product(self.cardinality):
            raise ValueError("Values array must be of size: {size}".format(size=np.product(self.cardinality)))

<<<<<<< HEAD
    def _internal_varindex(self, variable, statename):
        """
        maps from an external statename of a variable to its internal index
        """
        # TODO: build mapping instead
        var_idx = self.statename_dict[variable].index(statename)
        return var_idx

    def __getitem__(self, index_or_statename):
        """
        Returns the value from the first variable of this factor with the given
        statename.
        """
        if isinstance(index_or_statename, int):
            var_idx = index_or_statename
        else:
            var_idx = self._internal_varindex(self.variables[0], index_or_statename)
        return self.values[var_idx]
=======
        if len(set(variables)) != len(variables):
            raise ValueError("Variable names cannot be same")

        self.variables = list(variables)
        self.cardinality = np.array(cardinality, dtype=int)
        self.values = values.reshape(cardinality)
>>>>>>> 58ef0b51

    def scope(self):
        """
        Returns the scope of the factor.

        Returns
        -------
        list: List of variable names in the scope of the factor.

        Examples
        --------
        >>> from pgmpy.factors import Factor
        >>> phi = Factor(['x1', 'x2', 'x3'], [2, 3, 2], np.ones(12))
        >>> phi.scope()
        ['x1', 'x2', 'x3']
        """
        return self.variables

    def get_cardinality(self, variables):
        """
        Returns cardinality of a given variable

        Parameters
        ----------
        variables: list, array-like
                A list of variable names.

        Returns
        -------
        dict: Dictionary of the form {variable: variable_cardinality}

        Examples
        --------
        >>> from pgmpy.factors import Factor
        >>> phi = Factor(['x1', 'x2', 'x3'], [2, 3, 2], range(12))
        >>> phi.get_cardinality(['x1'])
        {'x1': 2}
        >>> phi.get_cardinality(['x1', 'x2'])
        {'x1': 2, 'x2': 3}
        """
        if isinstance(variables, six.string_types):
            raise TypeError("variables: Expected type list or array-like, got type str")

        if not all([var in self.variables for var in variables]):
            raise ValueError("Variable not in scope")

        return {var: self.cardinality[self.variables.index(var)] for var in variables}

    @StateNameDecorator(argument=None, return_val=True)
    def assignment(self, index):
        """
        Returns a list of variable assignments for the corresponding row index.

        Parameters
        ----------
        index: list, array-like
            List of indices whose assignment is to be computed

        Returns
        -------
        list: Returns a list of full assignments of all the variables of the factor.

        Examples
        --------
        >>> import numpy as np
        >>> from pgmpy.factors import Factor
        >>> phi = Factor(['diff', 'intel'], [2, 2], np.ones(4))
        >>> phi.assignment([1, 2])
        [[('diff', 0), ('intel', 1)], [('diff', 1), ('intel', 0)]]
        """
        index = np.array(index)

        max_possible_index = np.prod(self.cardinality) - 1
        if not all(i <= max_possible_index for i in index):
            raise IndexError("Index greater than max possible index")

        assignments = np.zeros((len(index), len(self.scope())), dtype=np.int)
        rev_card = self.cardinality[::-1]
        for i, card in enumerate(rev_card):
            assignments[:, i] = index % card
            index = index // card

        assignments = assignments[:, ::-1]

        return [[(key, val) for key, val in zip(self.variables, values)] for values in assignments]

    def assignment_statenames(self, index):
        """
        Returns a list of variable statename assignments for the corresponding row index.

        Parameters
        ----------
        index: list, array-like
            List of indices whose assignment is to be computed

        Returns
        -------
        list: Returns a list of full statename assignments of all the variables of the factor.

        Examples
        --------
        >>> from pgmpy.factors import Factor
        >>> statename_dict = {'grade': ['A', 'F'],
        >>>                   'intel': ['high', 'low'],}
        >>> phi = Factor(['grade', 'intel'], None, [.9, .1, .1, .9], statename_dict)
        >>> phi.assignment([1, 2])
        [[('grade', 0), ('intel', 1)], [('grade', 1), ('intel', 0)]]
        """
        assert self.statename_dict is not None, 'must have assigned statements'
        idx_assign_lists = self.assignment(index)
        state_assign_lists = [
            [(key, self.statename_dict[key][val])
             for key, val in idx_assigns]
            for idx_assigns in idx_assign_lists
        ]
        return state_assign_lists

    def identity_factor(self):
        """
        Returns the identity factor.

        Def: The identity factor of a factor has the same scope and cardinality as the original factor,
             but the values for all the assignments is 1. When the identity factor is multiplied with
             the factor it returns the factor itself.

        Returns
        -------
        Factor: The identity factor.

        Examples
        --------
        >>> from pgmpy.factors import Factor
        >>> phi = Factor(['x1', 'x2', 'x3'], [2, 3, 2], range(12))
        >>> phi_identity = phi.identity_factor()
        >>> phi_identity.variables
        ['x1', 'x2', 'x3']
        >>> phi_identity.values
        array([[[ 1.,  1.],
                [ 1.,  1.],
                [ 1.,  1.]],
               [[ 1.,  1.],
                [ 1.,  1.],
                [ 1.,  1.]]])
        """
        return Factor(self.variables, self.cardinality,
                      np.ones(self.values.size), self.statename_dict)

    def reorder(self, order=None, inplace=True):
        """
        Changes internal variable ordering

        Examples
        --------
        >>> from pgmpy.factors import Factor
        >>> self = phi = Factor(['x3', 'x1', 'x2'], [4, 3, 2], range(24))
        >>> order = ['x1', 'x3', 'x2']
        >>> phi2 = phi.reorder(order, inplace=False)
        >>> phi3 = phi.reorder(inplace=False)
        >>> print(phi2.variables)
        ['x1', 'x3', 'x2']
        >>> print(phi2.cardinality)
        [3 4 2]
        >>> print(phi3.variables)
        ['x1', 'x2', 'x3']
        >>> print(phi3.cardinality)
        [3 2 4]
        >>> assert np.all(phi3.values.shape == phi3.cardinality)
        >>> assert np.all(phi2.values.shape == phi2.cardinality)
        """
        phi = self if inplace else self.copy()

        if order is not None:
            sortx = np.array([phi.variables.index(v) for v in order])
        else:
            sortx = np.lexsort((phi.variables,))
        phi.variables = [phi.variables[i] for i in sortx]
        phi.cardinality = phi.cardinality.take(sortx)
        phi.values = np.ascontiguousarray(phi.values.transpose(sortx))
        if not inplace:
            return phi

    def marginalize(self, variables, inplace=True):
        """
        Modifies the factor with marginalized values.

        Parameters
        ----------
        variables: list, array-like
            List of variables over which to marginalize.

        inplace: boolean
            If inplace=True it will modify the factor itself, else would return
            a new factor.

        Returns
        -------
        Factor or None: if inplace=True (default) returns None
                        if inplace=False returns a new `Factor` instance.

        Examples
        --------
        >>> from pgmpy.factors import Factor
        >>> phi = Factor(['x1', 'x2', 'x3'], [2, 3, 2], range(12))
        >>> phi.marginalize(['x1', 'x3'])
        >>> phi.values
        array([ 14.,  22.,  30.])
        >>> phi.variables
        ['x2']
        """

        if isinstance(variables, six.string_types):
            raise TypeError("variables: Expected type list or array-like, got type str")

        phi = self if inplace else self.copy()

        for var in variables:
            if var not in phi.variables:
                raise ValueError("{var} not in scope.".format(var=var))

        var_indexes = [phi.variables.index(var) for var in variables]

<<<<<<< HEAD
        index_to_keep = list(set(range(len(self.variables))) - set(var_indexes))
        index_to_keep = sorted(index_to_keep)
=======
        index_to_keep = sorted(set(range(len(self.variables))) - set(var_indexes))
>>>>>>> 58ef0b51
        phi.variables = [phi.variables[index] for index in index_to_keep]
        phi.cardinality = phi.cardinality[index_to_keep]

        phi.values = np.sum(phi.values, axis=tuple(var_indexes))

        if not inplace:
            return phi

    def maximize(self, variables, inplace=True):
        """
        Maximizes the factor with respect to `variables`.

        Parameters
        ----------
        variable: list, array-like
            List of variables with respect to which factor is to be maximized

        inplace: boolean
            If inplace=True it will modify the factor itself, else would return
            a new factor.

        Returns
        -------
        Factor or None: if inplace=True (default) returns None
                        if inplace=False returns a new `Factor` instance.

        Examples
        --------
        >>> from pgmpy.factors import Factor
        >>> phi = Factor(['x1', 'x2', 'x3'], [3, 2, 2], [0.25, 0.35, 0.08, 0.16, 0.05, 0.07,
        ...                                              0.00, 0.00, 0.15, 0.21, 0.09, 0.18])
        >>> phi.variables
        ['x1','x2','x3']
        >>> phi.maximize(['x2'])
        >>> phi.variables
        ['x1', 'x3']
        >>> phi.cardinality
        array([3, 2])
        >>> phi.values
        array([[ 0.25,  0.35],
               [ 0.05,  0.07],
               [ 0.15,  0.21]])
        """
        if isinstance(variables, six.string_types):
            raise TypeError("variables: Expected type list or array-like, got type str")

        phi = self if inplace else self.copy()

        for var in variables:
            if var not in phi.variables:
                raise ValueError("{var} not in scope.".format(var=var))

        var_indexes = [phi.variables.index(var) for var in variables]

<<<<<<< HEAD
        index_to_keep = list(set(range(len(self.variables))) - set(var_indexes))
        index_to_keep = sorted(index_to_keep)
=======
        index_to_keep = sorted(set(range(len(self.variables))) - set(var_indexes))
>>>>>>> 58ef0b51
        phi.variables = [phi.variables[index] for index in index_to_keep]
        phi.cardinality = phi.cardinality[index_to_keep]

        phi.values = np.max(phi.values, axis=tuple(var_indexes))

        if not inplace:
            return phi

    def normalize(self, inplace=True):
        """
        Normalizes the values of factor so that they sum to 1.

        Parameters
        ----------
        inplace: boolean
            If inplace=True it will modify the factor itself, else would return
            a new factor

        Returns
        -------
        Factor or None: if inplace=True (default) returns None
                        if inplace=False returns a new `Factor` instance.

        Examples
        --------
        >>> from pgmpy.factors import Factor
        >>> phi = Factor(['x1', 'x2', 'x3'], [2, 3, 2], range(12))
        >>> phi.values
        array([[[ 0,  1],
                [ 2,  3],
                [ 4,  5]],

               [[ 6,  7],
                [ 8,  9],
                [10, 11]]])
        >>> phi.normalize()
        >>> phi.variables
        ['x1', 'x2', 'x3']
        >>> phi.cardinality
        array([2, 3, 2])
        >>> phi.values
        array([[[ 0.        ,  0.01515152],
                [ 0.03030303,  0.04545455],
                [ 0.06060606,  0.07575758]],
               [[ 0.09090909,  0.10606061],
                [ 0.12121212,  0.13636364],
                [ 0.15151515,  0.16666667]]])
<<<<<<< HEAD
=======

>>>>>>> 58ef0b51
        """
        phi = self if inplace else self.copy()

        phi.values = phi.values / phi.values.sum()

        if not inplace:
            return phi

    @StateNameDecorator(argument='values', return_val=None)
    def reduce(self, values, inplace=True):
        """
        Reduces the factor to the context of given variable values.

        Parameters
        ----------
        values: list, array-like
            A list of tuples of the form (variable_name, variable_state).

        inplace: boolean
            If inplace=True it will modify the factor itself, else would return
            a new factor.

        Returns
        -------
        Factor or None: if inplace=True (default) returns None
                        if inplace=False returns a new `Factor` instance.

        Examples
        --------
        >>> from pgmpy.factors import Factor
        >>> phi = Factor(['x1', 'x2', 'x3'], [2, 3, 2], range(12))
        >>> phi.reduce([('x1', 0), ('x2', 0)])
        >>> phi.variables
        ['x3']
        >>> phi.cardinality
        array([2])
        >>> phi.values
        array([0., 1.])

        >>> from pgmpy.factors import Factor
        >>> # example shows that sorting var to keep is important
        >>> card = [3, 3, 3, 2, 2, 2, 2, 2, 2]
        >>> variables = ['A', 'B', 'C', 'D', 'E', 'F', 'G', 'H', 'I']
        >>> values = np.arange(np.prod(card), dtype=np.float)
        >>> phi2 = Factor(variables, card, values)
        >>> values = [('A', 0), ('D', 0), ('F', 0), ('H', 1)]
        >>> inplace = False
        >>> phi3 = phi2.reduce(values, inplace=inplace)
        >>> assert np.all(phi3.values.shape == phi3.cardinality)
        array([ 0.9,  0.1])
        """
        if isinstance(values, six.string_types):
            raise TypeError("values: Expected type list or array-like, got type str")

        if isinstance(values, dict):
            # allow for input as a dictionary
            values = list(values.items())

        if (all(isinstance(item, (list, tuple)) and len(item) == 2 for item in values) and
             all(isinstance(state, six.string_types) for var, state in values) and
             self.statename_dict is not None):
            # rectify semantic state names
            values = [(var, self._internal_varindex(var, state)) for var, state in values]

        if (any(isinstance(value, six.string_types) for value in values) or
                not all(isinstance(state, (int, np.integer)) for var, state in values)):
            raise TypeError("values: must contain tuples or array-like elements of the form "
                            "(hashable object, type int)")

        phi = self if inplace else self.copy()

        var_index_to_del = set([])
        slice_ = [slice(None)] * len(phi.variables)

        for var, state in values:
            var_index = phi.variables.index(var)
            slice_[var_index] = state
            var_index_to_del.add(var_index)

<<<<<<< HEAD
        var_index_to_keep = list(set(range(len(phi.variables))) - set(var_index_to_del))
        # set difference is not gaurenteed to maintain ordering
        var_index_to_keep = sorted(var_index_to_keep)
=======
        var_index_to_keep = sorted(set(range(len(phi.variables))) - set(var_index_to_del))
        # set difference is not gaurenteed to maintain ordering
>>>>>>> 58ef0b51
        phi.variables = [phi.variables[index] for index in var_index_to_keep]
        phi.cardinality = phi.cardinality[var_index_to_keep]
        phi.values = phi.values[tuple(slice_)]

        if not inplace:
            return phi

    def sum(self, phi1, inplace=True):
        """
        Factor sum with `phi1`.

        Parameters
        ----------
        phi1: `Factor`
            Factor to be added.

        Returns
        -------
        Factor or None: if inplace=True (default) returns None
                        if inplace=False returns a new `Factor` instance.

        Example
        -------
        >>> from pgmpy.factors import Factor
        >>> phi1 = Factor(['x1', 'x2', 'x3'], [2, 3, 2], range(12))
        >>> phi2 = Factor(['x3', 'x4', 'x1'], [2, 2, 2], range(8))
        >>> phi1.sum(phi2, inplace=True)
        >>> phi1.variables
        ['x1', 'x2', 'x3', 'x4']
        >>> phi1.cardinality
        array([2, 3, 2, 2])
        >>> phi1.values
        array([[[[ 0,  0],
                 [ 4,  6]],

                [[ 0,  4],
                 [12, 18]],

                [[ 0,  8],
                 [20, 30]]],


               [[[ 6, 18],
                 [35, 49]],

                [[ 8, 24],
                 [45, 63]],

                [[10, 30],
                 [55, 77]]]])
        """
        phi = self if inplace else self.copy()
        if isinstance(phi1, (int, float)):
            phi.values += phi1
        else:
            phi1 = phi1.copy()

            if phi1.statename_dict is not None:
                if phi.statename_dict is None:
                    phi.statename_dict = phi1.statename_dict.copy()
                else:
                    phi.statename_dict.update(phi1.statename_dict)

            # modifying phi to add new variables
            extra_vars = set(phi1.variables) - set(phi.variables)
            if extra_vars:
                slice_ = [slice(None)] * len(phi.variables)
                slice_.extend([np.newaxis] * len(extra_vars))
                phi.values = phi.values[slice_]

                phi.variables.extend(extra_vars)

                new_var_card = phi1.get_cardinality(extra_vars)
                phi.cardinality = np.append(phi.cardinality, [new_var_card[var] for var in extra_vars])

            # modifying phi1 to add new variables
            extra_vars = set(phi.variables) - set(phi1.variables)
            if extra_vars:
                slice_ = [slice(None)] * len(phi1.variables)
                slice_.extend([np.newaxis] * len(extra_vars))
                phi1.values = phi1.values[slice_]

                phi1.variables.extend(extra_vars)
                # No need to modify cardinality as we don't need it.

            # rearranging the axes of phi1 to match phi
            for axis in range(phi.values.ndim):
                exchange_index = phi1.variables.index(phi.variables[axis])
                phi1.variables[axis], phi1.variables[exchange_index] = phi1.variables[exchange_index], \
                    phi1.variables[axis]
                phi1.values = phi1.values.swapaxes(axis, exchange_index)

            phi.values = phi.values + phi1.values

        if not inplace:
            return phi

    def product(self, phi1, inplace=True):
        """
        Factor product with `phi1`.

        Parameters
        ----------
        phi1: `Factor`
            Factor to be multiplied.

        Returns
        -------
        Factor or None: if inplace=True (default) returns None
                        if inplace=False returns a new `Factor` instance.

        Example
        -------
        >>> from pgmpy.factors import Factor
        >>> statename_dict = {
        >>>     'x1': ['a1', 'a2'],
        >>>     'x2': ['b1', 'b2', 'b3'],
        >>>     'x3': ['c1', 'c2'],
        >>>     'x4': ['d1', 'd2'],
        >>> }
        >>> statename_dict1 = statename_dict.copy()
        >>> del statename_dict1['x4']
        >>> statename_dict2 = statename_dict.copy()
        >>> del statename_dict2['x2']
        >>> #phi1 = Factor(['x1', 'x2', 'x3'], [2, 3, 2], range(12))
        >>> #phi2 = Factor(['x3', 'x4', 'x1'], [2, 2, 2], range(8))
        >>> phi1 = Factor(['x1', 'x2', 'x3'], None, range(12), statename_dict1)
        >>> phi2 = Factor(['x3', 'x4', 'x1'], None, range(8), statename_dict2)
        >>> phi3 = phi1.product(phi2, inplace=False)
        >>> phi3.variables
        ['x1', 'x2', 'x3', 'x4']
        >>> phi3.cardinality
        array([2, 3, 2, 2])
        >>> phi3.values
        array([[[[ 0,  0],
                 [ 4,  6]],

                [[ 0,  4],
                 [12, 18]],

                [[ 0,  8],
                 [20, 30]]],

               [[[ 6, 18],
                 [35, 49]],

                [[ 8, 24],
                 [45, 63]],

                [[10, 30],
                 [55, 77]]]])
        >>> print(phi3._str(tablefmt='fancy_grid'))
        """
        phi = self if inplace else self.copy()

        if isinstance(phi1, (int, float)):
            phi.values *= phi1
        else:
            phi1 = phi1.copy()

            if phi1.statename_dict is not None:
                if phi.statename_dict is None:
                    phi.statename_dict = phi1.statename_dict.copy()
                else:
                    phi.statename_dict.update(phi1.statename_dict)

            # modifying phi to add new variables
            extra_vars = set(phi1.variables) - set(phi.variables)
            if extra_vars:
                slice_ = [slice(None)] * len(phi.variables)
                slice_.extend([np.newaxis] * len(extra_vars))
                phi.values = phi.values[slice_]

                phi.variables.extend(extra_vars)

                new_var_card = phi1.get_cardinality(extra_vars)
                phi.cardinality = np.append(phi.cardinality, [new_var_card[var] for var in extra_vars])

            # modifying phi1 to add new variables
            extra_vars = set(phi.variables) - set(phi1.variables)
            if extra_vars:
                slice_ = [slice(None)] * len(phi1.variables)
                slice_.extend([np.newaxis] * len(extra_vars))
                phi1.values = phi1.values[slice_]

                phi1.variables.extend(extra_vars)
                # No need to modify cardinality as we don't need it.

            # rearranging the axes of phi1 to match phi
            for axis in range(phi.values.ndim):
                exchange_index = phi1.variables.index(phi.variables[axis])
                phi1.variables[axis], phi1.variables[exchange_index] = phi1.variables[exchange_index], \
                    phi1.variables[axis]
                phi1.values = phi1.values.swapaxes(axis, exchange_index)

            phi.values = phi.values * phi1.values

        if not inplace:
            return phi

    def divide(self, phi1, inplace=True):
        """
        Factor division by `phi1`.

        Parameters
        ----------
        phi1 : Factor
            The denominator for division.

        Returns
        -------
        Factor or None: if inplace=True (default) returns None
                        if inplace=False returns a new `Factor` instance.

        Examples
        --------
        >>> from pgmpy.factors import Factor
        >>> phi1 = Factor(['x1', 'x2', 'x3'], [2, 3, 2], range(12))
        >>> phi2 = Factor(['x3', 'x1'], [2, 2], range(1, 5)])
        >>> phi1.divide(phi2)
        >>> phi1.variables
        ['x1', 'x2', 'x3']
        >>> phi1.cardinality
        array([2, 3, 2])
        >>> phi1.values
        array([[[ 0.        ,  0.33333333],
                [ 2.        ,  1.        ],
                [ 4.        ,  1.66666667]],

               [[ 3.        ,  1.75      ],
                [ 4.        ,  2.25      ],
                [ 5.        ,  2.75      ]]])
        """
        phi = self if inplace else self.copy()
        phi1 = phi1.copy()

        if set(phi1.variables) - set(phi.variables):
            raise ValueError("Scope of divisor should be a subset of dividend")

        # TODO: update phi.statename_dict if needed

        # Adding extra variables in phi1.
        extra_vars = set(phi.variables) - set(phi1.variables)
        if extra_vars:
            slice_ = [slice(None)] * len(phi1.variables)
            slice_.extend([np.newaxis] * len(extra_vars))
            phi1.values = phi1.values[slice_]

            phi1.variables.extend(extra_vars)

        # Rearranging the axes of phi1 to match phi
        for axis in range(phi.values.ndim):
            exchange_index = phi1.variables.index(phi.variables[axis])
            phi1.variables[axis], phi1.variables[exchange_index] = phi1.variables[exchange_index], phi1.variables[axis]
            phi1.values = phi1.values.swapaxes(axis, exchange_index)

        phi.values = phi.values / phi1.values

        # If factor division 0/0 = 0 but is undefined for x/0. In pgmpy we are using
        # np.inf to represent x/0 cases.
        phi.values[np.isnan(phi.values)] = 0

        if not inplace:
            return phi

    def copy(self):
        """
        Returns a copy of the factor.

        Returns
        -------
        Factor: copy of the factor

        Examples
        --------
        >>> import numpy as np
        >>> from pgmpy.factors import Factor
        >>> phi = Factor(['x1', 'x2', 'x3'], [2, 3, 3], np.arange(18))
        >>> phi_copy = phi.copy()
        >>> phi_copy.variables
        ['x1', 'x2', 'x3']
        >>> phi_copy.cardinality
        array([2, 3, 3])
        >>> phi_copy.values
        array([[[ 0,  1,  2],
                [ 3,  4,  5],
                [ 6,  7,  8]],
               [[ 9, 10, 11],
                [12, 13, 14],
                [15, 16, 17]]])
        """
        # not creating a new copy of self.values and self.cardinality
        # because __init__ methods does that.
        statename_dict = (self.statename_dict.copy()
                          if self.statename_dict is not None else None)
        return Factor(self.scope(), self.cardinality, self.values,
                      statename_dict)

    @property
    def statenames(self):
        """
        property alias
        """
        return self._statenames()

    def _statenames(self, variables=None, cardinality=None, asindex=False):
        """
        Returns the list of statenames associated with each row in this factor

        Parameters
        ----------
        variables: defaults to all variables
        cardinality: needs to be specified only if statename_dict has not been assigned

        Examples
        --------
        >>> from pgmpy.factors import Factor
        >>> statename_dict = {'grade': ['A', 'B', 'F'],
        >>>                   'intel': ['high', 'low'],}
        >>> phi = Factor(['grade', 'intel'], [2, 2], [.9, .1, .1, .9], statename_dict)
        >>> phi._statenames()
        [['A', 'F'], ['high', 'low']]
        """
        if variables is None and cardinality is None:
            variables = self.variables
            cardinality = self.cardinality
        if asindex:
            return [list(range(card))
                    for var, card in zip(variables, cardinality)]

        if self.statename_dict is None:
            # Old approach
            return [['{var}_{i}'.format(var=var, i=i) for i in range(card)]
                    for var, card in zip(variables, cardinality)]
        elif self.cardinality is None:
            # New approach
            return [self.statename_dict[var] for var in variables]
            #return [self.statename_dict[var][:card]
            #for var, card in zip(variables, cardinality)]
        else:
            # Hybrid aproach
            statename_lists = [
                (
                    #self.statename_dict[var][:card]
                    self.statename_dict[var][:card]
                    if self.statename_dict.get(var, None) is not None else
                    ['{var}_{i}'.format(var=var, i=i) for i in range(card)]
                )
                for var, card in zip(variables, cardinality)
            ]
            return statename_lists

    def _row_labels(self, asindex=False):
        """
        Returns a list of statments corresponding to each value (in values.ravel())
        """
        row_labels = list(product(*self._statenames(asindex=asindex)))
        return row_labels

<<<<<<< HEAD
    def _str(self, phi_or_p="phi", tablefmt=None, sort=False, maxrows=None):
=======
    def _str(self, phi_or_p="phi", tablefmt="fancy_grid", print_state_names=True):
>>>>>>> 58ef0b51
        """
        Generate the string from `__str__` method.

        Parameters
        ----------
        phi_or_p: 'phi' | 'p'
                'phi': When used for Factors.
                  'p': When used for CPDs.
<<<<<<< HEAD
        tablefmt: argument to tabulate
        sort: indicates if rows should be sorted by value
            if 1 or True value are sorted in ascending order
            if -1 values are sorted in descending order
        """
        if tablefmt is None:
            tablefmt = PY_TABLEFMT
        string_header = list(self.scope())
        string_header.append('{phi_or_p}({variables})'.format(
            phi_or_p=phi_or_p, variables=','.join(string_header)))
=======
        print_state_names: boolean
                If True, the user defined state names are displayed.
        """
        string_header = list(map(lambda x: six.text_type(x), self.scope()))
        string_header.append('{phi_or_p}({variables})'.format(phi_or_p=phi_or_p,
                                                              variables=','.join(string_header)))
>>>>>>> 58ef0b51

        factor_table = []
<<<<<<< HEAD
=======
        for prob in product(*[range(card) for card in self.cardinality]):
            if self.state_names and print_state_names:
                prob_list = ["{var}({state})".format(var=list(self.variables)[i],
                            state=self.state_names[list(self.variables)[i]][prob[i]])
                            for i in range(len(self.variables))]
            else:
                prob_list = ["{s}_{d}".format(s=list(self.variables)[i], d=prob[i])
                             for i in range(len(self.variables))]

            prob_list.append(self.values.ravel()[value_index])
            factor_table.append(prob_list)
            value_index += 1
>>>>>>> 58ef0b51

        row_values = self.values.ravel()
        row_labels = self._row_labels()
        factor_table = [list(lbls) + [val]
                        for lbls, val in zip(row_labels, row_values)]

        if sort:
            sortx = row_values.argsort()[::sort]
            factor_table = [factor_table[row] for row in sortx]

        if maxrows is not None and maxrows < len(factor_table):
            factor_table = factor_table[:maxrows]
            factor_table.append(['...'] * len(string_header))

        return tabulate(factor_table, headers=string_header, tablefmt=tablefmt,
                        floatfmt=".4f")

    def __str__(self):
        return self._str(phi_or_p='phi')

    def __repr__(self):
        var_card = ", ".join([
            '{var}:{card}'.format(var=var, card=card)
            for var, card in zip(self.variables, self.cardinality)])
        return "<Factor representing phi({var_card}) at {address}>".format(
            address=hex(id(self)), var_card=var_card)

    def __mul__(self, other):
        return self.product(other, inplace=False)

    def __rmul__(self, other):
        return self.__mul__(other)

    def __add__(self, other):
        return self.sum(other, inplace=False)

    def __radd__(self, other):
        return self.__add__(other)

    def __truediv__(self, other):
        return self.divide(other, inplace=False)

    __div__ = __truediv__

    def __eq__(self, other):
        if not (isinstance(self, Factor) and isinstance(other, Factor)):
            return False

        elif set(self.scope()) != set(other.scope()):
            return False

        else:
            phi = other.copy()
            for axis in range(self.values.ndim):
                exchange_index = phi.variables.index(self.variables[axis])
                phi.variables[axis], phi.variables[exchange_index] = (phi.variables[exchange_index],
                                                                      phi.variables[axis])
                phi.cardinality[axis], phi.cardinality[exchange_index] = (phi.cardinality[exchange_index],
                                                                          phi.cardinality[axis])
                phi.values = phi.values.swapaxes(axis, exchange_index)

            if phi.values.shape != self.values.shape:
                return False
            elif not np.allclose(phi.values, self.values):
                return False
            elif not all(self.cardinality == phi.cardinality):
                return False
            else:
                return True

    def __ne__(self, other):
        return not self.__eq__(other)

    def __hash__(self):
        variable_hashes = [hash(variable) for variable in self.variables]
        sorted_var_hashes = sorted(variable_hashes)
        phi = self.copy()
        for axis in range(phi.values.ndim):
            exchange_index = variable_hashes.index(sorted_var_hashes[axis])
            variable_hashes[axis], variable_hashes[exchange_index] = (variable_hashes[exchange_index],
                                                                      variable_hashes[axis])
            phi.cardinality[axis], phi.cardinality[exchange_index] = (phi.cardinality[exchange_index],
                                                                      phi.cardinality[axis])
            phi.values = phi.values.swapaxes(axis, exchange_index)
        return hash(str(sorted_var_hashes) + str(phi.values) + str(phi.cardinality))


def factor_product(*args):
    """
    Returns factor product over `args`.

    Parameters
    ----------
    args: `Factor` instances.
        factors to be multiplied

    Returns
    -------
    Factor: `Factor` representing factor product over all the `Factor` instances in args.

    Examples
    --------
    >>> from pgmpy.factors import Factor, factor_product
    >>> phi1 = Factor(['x1', 'x2', 'x3'], [2, 3, 2], range(12))
    >>> phi2 = Factor(['x3', 'x4', 'x1'], [2, 2, 2], range(8))
    >>> phi = factor_product(phi1, phi2)
    >>> phi.variables
    ['x1', 'x2', 'x3', 'x4']
    >>> phi.cardinality
    array([2, 3, 2, 2])
    >>> phi.values
    array([[[[ 0,  0],
             [ 4,  6]],

            [[ 0,  4],
             [12, 18]],

            [[ 0,  8],
             [20, 30]]],


           [[[ 6, 18],
             [35, 49]],

            [[ 8, 24],
             [45, 63]],

            [[10, 30],
             [55, 77]]]])
    """
    if not all(isinstance(phi, Factor) for phi in args):
        raise TypeError("Arguments must be factors")
    assert len(args) > 0, 'not enough arguments given'
    return reduce(lambda phi1, phi2: phi1 * phi2, args)


def factor_divide(phi1, phi2):
    """
    Returns `Factor` representing `phi1 / phi2`.

    Parameters
    ----------
    phi1: Factor
        The Dividend.

    phi2: Factor
        The Divisor.

    Returns
    -------
    Factor: `Factor` representing factor division `phi1 / phi2`.

    Examples
    --------
    >>> from pgmpy.factors import Factor, factor_divide
    >>> phi1 = Factor(['x1', 'x2', 'x3'], [2, 3, 2], range(12))
    >>> phi2 = Factor(['x3', 'x1'], [2, 2], range(1, 5))
    >>> phi = factor_divide(phi1, phi2)
    >>> phi.variables
    ['x1', 'x2', 'x3']
    >>> phi.cardinality
    array([2, 3, 2])
    >>> phi.values
    array([[[ 0.        ,  0.33333333],
            [ 2.        ,  1.        ],
            [ 4.        ,  1.66666667]],
           [[ 3.        ,  1.75      ],
            [ 4.        ,  2.25      ],
            [ 5.        ,  2.75      ]]])
    """
    if not isinstance(phi1, Factor) or not isinstance(phi2, Factor):
        raise TypeError("phi1 and phi2 should be factors instances")
    return phi1.divide(phi2, inplace=False)


# Search for constructors that need modification
# grep -ER "Factor\(" | grep -v '>>>' | grep -v 'test' | grep -E "Factor\("<|MERGE_RESOLUTION|>--- conflicted
+++ resolved
@@ -32,12 +32,8 @@
     reduce([variable_values_list])
     """
 
-<<<<<<< HEAD
-    def __init__(self, variables, cardinality, values, statename_dict=None):
-=======
     @StateNameInit()
     def __init__(self, variables, cardinality, values):
->>>>>>> 58ef0b51
         """
         Initialize a factor class.
 
@@ -88,26 +84,6 @@
         >>> from pgmpy.factors import Factor
         >>> phi = Factor(['x1', 'x2', 'x3'], [2, 2, 2], np.ones(8))
         <Factor representing phi(x1:2, x2:2, x3:2) at 0x7f8188fcaa90>
-<<<<<<< HEAD
-        >>> from pgmpy.factors import Factor
-        >>> statename_dict = {
-        >>>     'x2': ['b1', 'b2', 'b3'],
-        >>>     'x3': ['c1', 'c2'],
-        >>>     'x4': ['d1', 'd2'],
-        >>> }
-        >>> statename_dict = statename_dict.copy()
-        >>> #phi2 = Factor(['x3', 'x4', 'x1'], , range(8))
-        >>> variables = ['x3', 'x4', 'x1']
-        >>> cardinality = [2, 2, 2]
-        >>> #cardinality = None
-        >>> values = range(8)
-        >>> phi2 = Factor(variables, cardinality, values, statename_dict)
-        """
-        self.cardinality = None
-        self.statename_dict = None
-        self.values = None
-        self.variables = None
-=======
         >>> print(phi)
         +------+------+------+-----------------+
         | x1   | x2   | x3   |   phi(x1,x2,x3) |
@@ -124,7 +100,6 @@
         """
         if isinstance(variables, six.string_types):
             raise TypeError("Variables: Expected type list or array like, got string")
->>>>>>> 58ef0b51
 
         values = np.array(np.ascontiguousarray(values))
 
@@ -132,7 +107,6 @@
             raise TypeError("Values: Expected type int or type float, got ", values.dtype)
 
         self.variables = list(variables)
-        self.statename_dict = statename_dict
         self.cardinality = cardinality
 
         if self.statename_dict is not None:
@@ -159,8 +133,13 @@
 
         if self.values.size != np.product(self.cardinality):
             raise ValueError("Values array must be of size: {size}".format(size=np.product(self.cardinality)))
-
-<<<<<<< HEAD
+        if len(set(variables)) != len(variables):
+            raise ValueError("Variable names cannot be same")
+
+        self.variables = list(variables)
+        self.cardinality = np.array(cardinality, dtype=int)
+        self.values = values.reshape(cardinality)
+
     def _internal_varindex(self, variable, statename):
         """
         maps from an external statename of a variable to its internal index
@@ -179,14 +158,6 @@
         else:
             var_idx = self._internal_varindex(self.variables[0], index_or_statename)
         return self.values[var_idx]
-=======
-        if len(set(variables)) != len(variables):
-            raise ValueError("Variable names cannot be same")
-
-        self.variables = list(variables)
-        self.cardinality = np.array(cardinality, dtype=int)
-        self.values = values.reshape(cardinality)
->>>>>>> 58ef0b51
 
     def scope(self):
         """
@@ -408,12 +379,7 @@
 
         var_indexes = [phi.variables.index(var) for var in variables]
 
-<<<<<<< HEAD
-        index_to_keep = list(set(range(len(self.variables))) - set(var_indexes))
-        index_to_keep = sorted(index_to_keep)
-=======
         index_to_keep = sorted(set(range(len(self.variables))) - set(var_indexes))
->>>>>>> 58ef0b51
         phi.variables = [phi.variables[index] for index in index_to_keep]
         phi.cardinality = phi.cardinality[index_to_keep]
 
@@ -468,12 +434,7 @@
 
         var_indexes = [phi.variables.index(var) for var in variables]
 
-<<<<<<< HEAD
-        index_to_keep = list(set(range(len(self.variables))) - set(var_indexes))
-        index_to_keep = sorted(index_to_keep)
-=======
         index_to_keep = sorted(set(range(len(self.variables))) - set(var_indexes))
->>>>>>> 58ef0b51
         phi.variables = [phi.variables[index] for index in index_to_keep]
         phi.cardinality = phi.cardinality[index_to_keep]
 
@@ -521,10 +482,6 @@
                [[ 0.09090909,  0.10606061],
                 [ 0.12121212,  0.13636364],
                 [ 0.15151515,  0.16666667]]])
-<<<<<<< HEAD
-=======
-
->>>>>>> 58ef0b51
         """
         phi = self if inplace else self.copy()
 
@@ -604,14 +561,8 @@
             slice_[var_index] = state
             var_index_to_del.add(var_index)
 
-<<<<<<< HEAD
-        var_index_to_keep = list(set(range(len(phi.variables))) - set(var_index_to_del))
-        # set difference is not gaurenteed to maintain ordering
-        var_index_to_keep = sorted(var_index_to_keep)
-=======
         var_index_to_keep = sorted(set(range(len(phi.variables))) - set(var_index_to_del))
         # set difference is not gaurenteed to maintain ordering
->>>>>>> 58ef0b51
         phi.variables = [phi.variables[index] for index in var_index_to_keep]
         phi.cardinality = phi.cardinality[var_index_to_keep]
         phi.values = phi.values[tuple(slice_)]
@@ -971,11 +922,8 @@
         row_labels = list(product(*self._statenames(asindex=asindex)))
         return row_labels
 
-<<<<<<< HEAD
+    # def _str(self, phi_or_p="phi", tablefmt="fancy_grid", print_state_names=True):
     def _str(self, phi_or_p="phi", tablefmt=None, sort=False, maxrows=None):
-=======
-    def _str(self, phi_or_p="phi", tablefmt="fancy_grid", print_state_names=True):
->>>>>>> 58ef0b51
         """
         Generate the string from `__str__` method.
 
@@ -984,7 +932,8 @@
         phi_or_p: 'phi' | 'p'
                 'phi': When used for Factors.
                   'p': When used for CPDs.
-<<<<<<< HEAD
+        print_state_names: boolean
+                If True, the user defined state names are displayed.
         tablefmt: argument to tabulate
         sort: indicates if rows should be sorted by value
             if 1 or True value are sorted in ascending order
@@ -995,31 +944,24 @@
         string_header = list(self.scope())
         string_header.append('{phi_or_p}({variables})'.format(
             phi_or_p=phi_or_p, variables=','.join(string_header)))
-=======
-        print_state_names: boolean
-                If True, the user defined state names are displayed.
-        """
-        string_header = list(map(lambda x: six.text_type(x), self.scope()))
-        string_header.append('{phi_or_p}({variables})'.format(phi_or_p=phi_or_p,
-                                                              variables=','.join(string_header)))
->>>>>>> 58ef0b51
+        # string_header = list(map(lambda x: six.text_type(x), self.scope()))
+        # string_header.append('{phi_or_p}({variables})'.format(phi_or_p=phi_or_p,
+        #                                                       variables=','.join(string_header)))
 
         factor_table = []
-<<<<<<< HEAD
-=======
-        for prob in product(*[range(card) for card in self.cardinality]):
-            if self.state_names and print_state_names:
-                prob_list = ["{var}({state})".format(var=list(self.variables)[i],
-                            state=self.state_names[list(self.variables)[i]][prob[i]])
-                            for i in range(len(self.variables))]
-            else:
-                prob_list = ["{s}_{d}".format(s=list(self.variables)[i], d=prob[i])
-                             for i in range(len(self.variables))]
-
-            prob_list.append(self.values.ravel()[value_index])
-            factor_table.append(prob_list)
-            value_index += 1
->>>>>>> 58ef0b51
+
+        # for prob in product(*[range(card) for card in self.cardinality]):
+        #     if self.state_names and print_state_names:
+        #         prob_list = ["{var}({state})".format(var=list(self.variables)[i],
+        #                     state=self.state_names[list(self.variables)[i]][prob[i]])
+        #                     for i in range(len(self.variables))]
+        #     else:
+        #         prob_list = ["{s}_{d}".format(s=list(self.variables)[i], d=prob[i])
+        #                      for i in range(len(self.variables))]
+
+        #     prob_list.append(self.values.ravel()[value_index])
+        #     factor_table.append(prob_list)
+        #     value_index += 1
 
         row_values = self.values.ravel()
         row_labels = self._row_labels()
