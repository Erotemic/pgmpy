--- conflicted
+++ resolved
@@ -198,10 +198,6 @@
         >>> student.add_factors(factor)
         >>> student.get_cardinality()
         defaultdict(<class 'int'>, {'Bob': 2, 'Alice': 2})
-<<<<<<< HEAD
-
-=======
->>>>>>> 58ef0b51
         """
         cardinalities = defaultdict(int)
         for factor in self.factors:
@@ -688,11 +684,7 @@
 
         factor = self.factors[0]
         factor = factor_product(factor, *[self.factors[i] for i in
-<<<<<<< HEAD
                                 range(1, len(self.factors))])
-=======
-                                          range(1, len(self.factors))])
->>>>>>> 58ef0b51
         if set(factor.scope()) != set(self.nodes()):
             raise ValueError('Factor for all the random variables not defined.')
 
